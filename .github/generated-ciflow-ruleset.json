--- conflicted
+++ resolved
@@ -21,20 +21,14 @@
       "linux-vulkan-bionic-py3.7-clang9",
       "linux-xenial-cuda11.3-py3.7-gcc7",
       "linux-xenial-cuda11.3-py3.7-gcc7-bazel-test",
-<<<<<<< HEAD
-=======
-      "linux-xenial-cuda11.3-py3.7-gcc7-no-ops",
->>>>>>> 08074c8f
-      "linux-xenial-py3-clang5-mobile-build",
-      "linux-xenial-py3-clang5-mobile-custom-build-static",
-      "linux-xenial-py3.7-clang7-asan",
-      "linux-xenial-py3.7-clang7-onnx",
-      "linux-xenial-py3.7-gcc5.4",
-      "linux-xenial-py3.7-gcc7",
-<<<<<<< HEAD
-=======
-      "linux-xenial-py3.7-gcc7-no-ops",
->>>>>>> 08074c8f
+      "linux-xenial-cuda11.3-py3.7-gcc7-no-ops",
+      "linux-xenial-py3-clang5-mobile-build",
+      "linux-xenial-py3-clang5-mobile-custom-build-static",
+      "linux-xenial-py3.7-clang7-asan",
+      "linux-xenial-py3.7-clang7-onnx",
+      "linux-xenial-py3.7-gcc5.4",
+      "linux-xenial-py3.7-gcc7",
+      "linux-xenial-py3.7-gcc7-no-ops",
       "macos-10-15-py3-arm64",
       "macos-10-15-py3-lite-interpreter-x86-64",
       "macos-11-py3-x86-64",
@@ -71,10 +65,7 @@
       "linux-xenial-py3.7-clang7-onnx",
       "linux-xenial-py3.7-gcc5.4",
       "linux-xenial-py3.7-gcc7",
-<<<<<<< HEAD
-=======
-      "linux-xenial-py3.7-gcc7-no-ops",
->>>>>>> 08074c8f
+      "linux-xenial-py3.7-gcc7-no-ops",
       "parallelnative-linux-xenial-py3.7-gcc5.4",
       "pytorch-linux-xenial-py3-clang5-android-ndk-r19c-build",
       "pytorch-linux-xenial-py3-clang5-android-ndk-r19c-gradle-custom-build-single",
@@ -86,10 +77,7 @@
       "libtorch-linux-xenial-cuda11.3-py3.7-gcc7",
       "linux-bionic-cuda10.2-py3.9-gcc7",
       "linux-xenial-cuda11.3-py3.7-gcc7",
-<<<<<<< HEAD
-=======
-      "linux-xenial-cuda11.3-py3.7-gcc7-no-ops",
->>>>>>> 08074c8f
+      "linux-xenial-cuda11.3-py3.7-gcc7-no-ops",
       "periodic-libtorch-linux-bionic-cuda11.5-py3.7-gcc7",
       "periodic-libtorch-linux-xenial-cuda11.1-py3.7-gcc7",
       "periodic-linux-bionic-cuda11.5-py3.7-gcc7",
@@ -111,10 +99,7 @@
       "linux-xenial-py3.7-clang7-onnx",
       "linux-xenial-py3.7-gcc5.4",
       "linux-xenial-py3.7-gcc7",
-<<<<<<< HEAD
-=======
-      "linux-xenial-py3.7-gcc7-no-ops",
->>>>>>> 08074c8f
+      "linux-xenial-py3.7-gcc7-no-ops",
       "pytorch-linux-xenial-py3-clang5-android-ndk-r19c-gradle-custom-build-single",
       "pytorch-linux-xenial-py3-clang5-android-ndk-r19c-gradle-custom-build-single-full-jit",
       "win-vs2019-cpu-py3",
@@ -150,20 +135,14 @@
       "linux-vulkan-bionic-py3.7-clang9",
       "linux-xenial-cuda11.3-py3.7-gcc7",
       "linux-xenial-cuda11.3-py3.7-gcc7-bazel-test",
-<<<<<<< HEAD
-=======
-      "linux-xenial-cuda11.3-py3.7-gcc7-no-ops",
->>>>>>> 08074c8f
-      "linux-xenial-py3-clang5-mobile-build",
-      "linux-xenial-py3-clang5-mobile-custom-build-static",
-      "linux-xenial-py3.7-clang7-asan",
-      "linux-xenial-py3.7-clang7-onnx",
-      "linux-xenial-py3.7-gcc5.4",
-      "linux-xenial-py3.7-gcc7",
-<<<<<<< HEAD
-=======
-      "linux-xenial-py3.7-gcc7-no-ops",
->>>>>>> 08074c8f
+      "linux-xenial-cuda11.3-py3.7-gcc7-no-ops",
+      "linux-xenial-py3-clang5-mobile-build",
+      "linux-xenial-py3-clang5-mobile-custom-build-static",
+      "linux-xenial-py3.7-clang7-asan",
+      "linux-xenial-py3.7-clang7-onnx",
+      "linux-xenial-py3.7-gcc5.4",
+      "linux-xenial-py3.7-gcc7",
+      "linux-xenial-py3.7-gcc7-no-ops",
       "parallelnative-linux-xenial-py3.7-gcc5.4",
       "periodic-libtorch-linux-bionic-cuda11.5-py3.7-gcc7",
       "periodic-libtorch-linux-xenial-cuda11.1-py3.7-gcc7",
@@ -236,20 +215,14 @@
       "linux-vulkan-bionic-py3.7-clang9",
       "linux-xenial-cuda11.3-py3.7-gcc7",
       "linux-xenial-cuda11.3-py3.7-gcc7-bazel-test",
-<<<<<<< HEAD
-=======
-      "linux-xenial-cuda11.3-py3.7-gcc7-no-ops",
->>>>>>> 08074c8f
-      "linux-xenial-py3-clang5-mobile-build",
-      "linux-xenial-py3-clang5-mobile-custom-build-static",
-      "linux-xenial-py3.7-clang7-asan",
-      "linux-xenial-py3.7-clang7-onnx",
-      "linux-xenial-py3.7-gcc5.4",
-      "linux-xenial-py3.7-gcc7",
-<<<<<<< HEAD
-=======
-      "linux-xenial-py3.7-gcc7-no-ops",
->>>>>>> 08074c8f
+      "linux-xenial-cuda11.3-py3.7-gcc7-no-ops",
+      "linux-xenial-py3-clang5-mobile-build",
+      "linux-xenial-py3-clang5-mobile-custom-build-static",
+      "linux-xenial-py3.7-clang7-asan",
+      "linux-xenial-py3.7-clang7-onnx",
+      "linux-xenial-py3.7-gcc5.4",
+      "linux-xenial-py3.7-gcc7",
+      "linux-xenial-py3.7-gcc7-no-ops",
       "macos-10-15-py3-arm64",
       "macos-10-15-py3-lite-interpreter-x86-64",
       "macos-11-py3-x86-64",
