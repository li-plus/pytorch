--- conflicted
+++ resolved
@@ -1,155 +1,5 @@
 {
   "__comment": "@generated DO NOT EDIT MANUALLY, Generation script: .github/scripts/generate_ci_workflows.py",
-  "label_rules": {
-    "ciflow/all": [
-      "caffe2-linux-xenial-py3.6-gcc5.4",
-      "docker-builds",
-      "libtorch-linux-xenial-cuda10.2-py3.6-gcc7",
-      "libtorch-linux-xenial-cuda11.3-py3.6-gcc7",
-      "linux-bionic-cuda10.2-py3.9-gcc7",
-      "linux-bionic-py3.6-clang9",
-      "linux-vulkan-bionic-py3.6-clang9",
-      "linux-xenial-cuda11.3-py3.6-gcc7",
-      "linux-xenial-py3-clang5-mobile-build",
-      "linux-xenial-py3-clang5-mobile-code-analysis",
-      "linux-xenial-py3-clang5-mobile-custom-build-dynamic",
-      "linux-xenial-py3-clang5-mobile-custom-build-static",
-      "linux-xenial-py3.6-clang7-asan",
-      "linux-xenial-py3.6-clang7-onnx",
-      "linux-xenial-py3.6-gcc5.4",
-<<<<<<< HEAD
-=======
-      "linux-xenial-py3.6-gcc7",
-      "linux-xenial-py3.6-gcc7-bazel-test",
->>>>>>> cd51d2a3
-      "parallelnative-linux-xenial-py3.6-gcc5.4",
-      "periodic-libtorch-linux-xenial-cuda11.1-py3.6-gcc7",
-      "periodic-linux-xenial-cuda10.2-py3-gcc7-slow-gradcheck",
-      "periodic-linux-xenial-cuda11.1-py3.6-gcc7",
-      "periodic-win-vs2019-cuda11.1-py3",
-<<<<<<< HEAD
-      "puretorch-linux-xenial-py3.6-gcc5.4",
-      "win-vs2019-cpu-py3"
-=======
-      "win-vs2019-cpu-py3",
-      "win-vs2019-cuda11.3-py3"
-    ],
-    "ciflow/bazel": [
-      "linux-xenial-py3.6-gcc7-bazel-test"
->>>>>>> cd51d2a3
-    ],
-    "ciflow/cpu": [
-      "caffe2-linux-xenial-py3.6-gcc5.4",
-      "linux-bionic-py3.6-clang9",
-      "linux-vulkan-bionic-py3.6-clang9",
-      "linux-xenial-py3.6-clang7-asan",
-      "linux-xenial-py3.6-clang7-onnx",
-      "linux-xenial-py3.6-gcc5.4",
-<<<<<<< HEAD
-=======
-      "linux-xenial-py3.6-gcc7",
-      "linux-xenial-py3.6-gcc7-bazel-test",
->>>>>>> cd51d2a3
-      "parallelnative-linux-xenial-py3.6-gcc5.4",
-      "win-vs2019-cpu-py3"
-    ],
-    "ciflow/cuda": [
-      "libtorch-linux-xenial-cuda10.2-py3.6-gcc7",
-      "libtorch-linux-xenial-cuda11.3-py3.6-gcc7",
-      "linux-bionic-cuda10.2-py3.9-gcc7",
-      "linux-xenial-cuda11.3-py3.6-gcc7",
-      "periodic-libtorch-linux-xenial-cuda11.1-py3.6-gcc7",
-      "periodic-linux-xenial-cuda10.2-py3-gcc7-slow-gradcheck",
-      "periodic-linux-xenial-cuda11.1-py3.6-gcc7",
-      "periodic-win-vs2019-cuda11.1-py3"
-    ],
-    "ciflow/default": [
-      "linux-bionic-py3.6-clang9",
-      "linux-vulkan-bionic-py3.6-clang9",
-      "linux-xenial-cuda11.3-py3.6-gcc7",
-      "linux-xenial-py3-clang5-mobile-build",
-      "linux-xenial-py3-clang5-mobile-custom-build-dynamic",
-      "linux-xenial-py3-clang5-mobile-custom-build-static",
-      "linux-xenial-py3.6-clang7-asan",
-      "linux-xenial-py3.6-clang7-onnx",
-      "linux-xenial-py3.6-gcc5.4",
-<<<<<<< HEAD
-      "win-vs2019-cpu-py3"
-=======
-      "linux-xenial-py3.6-gcc7",
-      "linux-xenial-py3.6-gcc7-bazel-test",
-      "win-vs2019-cpu-py3",
-      "win-vs2019-cuda11.3-py3"
->>>>>>> cd51d2a3
-    ],
-    "ciflow/libtorch": [
-      "libtorch-linux-xenial-cuda10.2-py3.6-gcc7",
-      "libtorch-linux-xenial-cuda11.3-py3.6-gcc7",
-      "periodic-libtorch-linux-xenial-cuda11.1-py3.6-gcc7"
-    ],
-    "ciflow/linux": [
-      "caffe2-linux-xenial-py3.6-gcc5.4",
-      "libtorch-linux-xenial-cuda10.2-py3.6-gcc7",
-      "libtorch-linux-xenial-cuda11.3-py3.6-gcc7",
-      "linux-bionic-cuda10.2-py3.9-gcc7",
-      "linux-bionic-py3.6-clang9",
-      "linux-vulkan-bionic-py3.6-clang9",
-      "linux-xenial-cuda11.3-py3.6-gcc7",
-      "linux-xenial-py3-clang5-mobile-build",
-      "linux-xenial-py3-clang5-mobile-code-analysis",
-      "linux-xenial-py3-clang5-mobile-custom-build-dynamic",
-      "linux-xenial-py3-clang5-mobile-custom-build-static",
-      "linux-xenial-py3.6-clang7-asan",
-      "linux-xenial-py3.6-clang7-onnx",
-      "linux-xenial-py3.6-gcc5.4",
-<<<<<<< HEAD
-=======
-      "linux-xenial-py3.6-gcc7",
-      "linux-xenial-py3.6-gcc7-bazel-test",
->>>>>>> cd51d2a3
-      "parallelnative-linux-xenial-py3.6-gcc5.4",
-      "periodic-libtorch-linux-xenial-cuda11.1-py3.6-gcc7",
-      "periodic-linux-xenial-cuda10.2-py3-gcc7-slow-gradcheck",
-      "periodic-linux-xenial-cuda11.1-py3.6-gcc7"
-    ],
-    "ciflow/mobile": [
-      "linux-xenial-py3-clang5-mobile-build",
-      "linux-xenial-py3-clang5-mobile-code-analysis",
-      "linux-xenial-py3-clang5-mobile-custom-build-dynamic",
-      "linux-xenial-py3-clang5-mobile-custom-build-static"
-    ],
-    "ciflow/noarch": [
-      "linux-bionic-py3.6-clang9"
-    ],
-    "ciflow/onnx": [
-      "linux-xenial-py3.6-clang7-onnx"
-    ],
-    "ciflow/sanitizers": [
-      "linux-xenial-py3.6-clang7-asan"
-    ],
-    "ciflow/scheduled": [
-      "periodic-libtorch-linux-xenial-cuda11.1-py3.6-gcc7",
-      "periodic-linux-xenial-cuda10.2-py3-gcc7-slow-gradcheck",
-      "periodic-linux-xenial-cuda11.1-py3.6-gcc7",
-      "periodic-win-vs2019-cuda11.1-py3"
-    ],
-    "ciflow/slow": [
-      "linux-bionic-cuda10.2-py3.9-gcc7",
-      "periodic-linux-xenial-cuda10.2-py3-gcc7-slow-gradcheck"
-    ],
-    "ciflow/slow-gradcheck": [
-      "periodic-linux-xenial-cuda10.2-py3-gcc7-slow-gradcheck"
-    ],
-    "ciflow/vulkan": [
-      "linux-vulkan-bionic-py3.6-clang9"
-    ],
-    "ciflow/win": [
-      "periodic-win-vs2019-cuda11.1-py3",
-      "win-vs2019-cpu-py3"
-    ],
-    "ciflow/xla": [
-      "linux-bionic-py3.6-clang9"
-    ]
-  },
+  "label_rules": {},
   "version": "v1"
 }