--- conflicted
+++ resolved
@@ -4723,11 +4723,8 @@
             "test_linear1",
             "test_linear2",
             "test_lowmem_dropout1",  # None as output
-<<<<<<< HEAD
             "test_mm_views",
-=======
             "test_profiler_mark_wrapper_call",  # TODO: fallback to default wrapper for now
->>>>>>> 4699237e
             "test_reduction1",  # Reduction
             "test_relu",  # multiple inputs
             "test_silu",  # single input, single output
