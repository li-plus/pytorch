--- conflicted
+++ resolved
@@ -1371,7 +1371,6 @@
         self.assertEqual(c_id, c_id_new)
         self.assertEqual(d_id, c_id_new)
 
-<<<<<<< HEAD
     @staticmethod
     def _format_allocations(profiled_code):
         gc.collect()
@@ -1389,6 +1388,7 @@
 
         return textwrap.indent("\n".join(
             f"{repr(i.id):>5}{' ' * 6}"
+            f"{repr(i.allocation_id):>5}{' ' * 6}"
             f"{'Allocation' if i.alloc_size > 0 else 'Free'}"
             for i in allocations
         ), " " * 12)
@@ -1408,19 +1408,19 @@
         self.assertExpectedInline(
             self._format_allocations(lambda: profiled_code(add_empty_set=False)),
             """\
-                0      Allocation
-                0      Allocation
-                0      Free
-                0      Free"""
+                0          1      Allocation
+                0          2      Allocation
+                0          1      Free
+                0          2      Free"""
         )
 
         self.assertExpectedInline(
             self._format_allocations(lambda: profiled_code(add_empty_set=True)),
             """\
-                0      Allocation
-                0      Free
-                0      Allocation
-                0      Free"""
+                0          1      Allocation
+                0          1      Free
+                0          2      Allocation
+                0          2      Free"""
         )
 
     def test_tensorimpl_invalidation_keep_alive(self) -> None:
@@ -1456,39 +1456,39 @@
         self.assertExpectedInline(
             self._format_allocations(lambda: profiled_code(add_empty_set=False)),
             """\
-                0      Allocation
-                0      Allocation
-                0      Allocation
-                0      Allocation
-                0      Free
-                0      Free
-                0      Free
-                0      Allocation
-                0      Free
-                0      Allocation
-                0      Free
-                0      Allocation
-                0      Free
-                0      Free"""
+                0          1      Allocation
+                0          2      Allocation
+                0          4      Allocation
+                0          5      Allocation
+                0          4      Free
+                0          2      Free
+                0          1      Free
+                0          6      Allocation
+                0          5      Free
+                0          7      Allocation
+                0          6      Free
+                0          8      Allocation
+                0          7      Free
+                0          8      Free"""
         )
 
         self.assertExpectedInline(
             self._format_allocations(lambda: profiled_code(add_empty_set=True)),
             """\
-                0      Allocation
-                0      Allocation
-                0      Allocation
-                0      Allocation
-                0      Free
-                0      Free
-                0      Free
-                0      Free
-                0      Allocation
-                0      Allocation
-                0      Free
-                0      Allocation
-                0      Free
-                0      Free"""
+                0          1      Allocation
+                0          2      Allocation
+                0          4      Allocation
+                0          5      Allocation
+                0          4      Free
+                0          2      Free
+                0          1      Free
+                0          5      Free
+                0          6      Allocation
+                0          7      Allocation
+                0          6      Free
+                0          8      Allocation
+                0          7      Free
+                0          8      Free"""
         )
 
     def test_tensorimpl_invalidation_full(self) -> None:
@@ -1520,32 +1520,32 @@
         self.assertExpectedInline(
             self._format_allocations(profiled_code),
             """\
-                0      Allocation
-                0      Allocation
-                0      Allocation
-                0      Allocation
-                0      Free
-                0      Free
-                0      Free
-                0      Allocation
-                0      Free
-                0      Allocation
-                0      Free
-                0      Allocation
-                0      Free
-                0      Free
-                0      Allocation
-                0      Free
-                0      Allocation
-                0      Free
-                0      Allocation
-                0      Allocation
-                0      Free
-                0      Allocation
-                0      Free
-                0      Allocation
-                0      Free
-                0      Free"""
+                0          1      Allocation
+                0          2      Allocation
+                0          4      Allocation
+                0          5      Allocation
+                0          4      Free
+                0          2      Free
+                0          1      Free
+                0          6      Allocation
+                0          5      Free
+                0          7      Allocation
+                0          6      Free
+                0          8      Allocation
+                0          7      Free
+                0          8      Free
+                0          9      Allocation
+                0          9      Free
+                0         10      Allocation
+                0         10      Free
+                0         11      Allocation
+                0         12      Allocation
+                0         11      Free
+                0         13      Allocation
+                0         12      Free
+                0         14      Allocation
+                0         13      Free
+                0         14      Free"""
         )
 
     def test_tensorimpl_invalidation_scalar_args(self) -> None:
@@ -1558,52 +1558,50 @@
         self.assertExpectedInline(
             self._format_allocations(profiled_code),
             """\
-                0      Allocation
-                1      Allocation
-                2      Allocation
-                2      Free
-                1      Free
-                3      Allocation
-                4      Allocation
-                4      Free
-                3      Free
-                5      Allocation
-                6      Allocation
-                6      Free
-                5      Free
-                7      Allocation
-                8      Allocation
-                8      Free
-                7      Free
-                9      Allocation
-               10      Allocation
-               10      Free
-                9      Free
-               11      Allocation
-               12      Allocation
-               12      Free
-               11      Free
-               13      Allocation
-               14      Allocation
-               14      Free
-               13      Free
-               15      Allocation
-               16      Allocation
-               16      Free
-               15      Free
-               17      Allocation
-               18      Allocation
-               18      Free
-               17      Free
-               19      Allocation
-               20      Allocation
-               20      Free
-               19      Free
-                0      Free""")
-
-
-=======
->>>>>>> 4c8e1a98
+                0          1      Allocation
+                1          2      Allocation
+                2          3      Allocation
+                2          3      Free
+                1          2      Free
+                3          4      Allocation
+                4          5      Allocation
+                4          5      Free
+                3          4      Free
+                5          6      Allocation
+                6          7      Allocation
+                6          7      Free
+                5          6      Free
+                7          8      Allocation
+                8          9      Allocation
+                8          9      Free
+                7          8      Free
+                9         10      Allocation
+               10         11      Allocation
+               10         11      Free
+                9         10      Free
+               11         12      Allocation
+               12         13      Allocation
+               12         13      Free
+               11         12      Free
+               13         14      Allocation
+               14         15      Allocation
+               14         15      Free
+               13         14      Free
+               15         16      Allocation
+               16         17      Allocation
+               16         17      Free
+               15         16      Free
+               17         18      Allocation
+               18         19      Allocation
+               18         19      Free
+               17         18      Free
+               19         20      Allocation
+               20         21      Allocation
+               20         21      Free
+               19         20      Free
+                0          1      Free""")
+
+
     def test_module_and_optimizer_ids(self) -> None:
         model = torch.nn.Linear(2, 1, bias=True)
         optimizer = torch.optim.SGD(model.parameters(), lr=0.1, momentum=0.9)
@@ -1755,6 +1753,26 @@
 
         self.assertEqual(len(tensor_impls), repeats)
         self.assertEqual(len(set(tensor_impls)), repeats)
+
+    def test_allocation_id_uniqueness(self) -> None:
+        repeats = 1_000
+        with profile(profile_memory=True, record_shapes=True) as p:
+            for _ in range(repeats):
+                torch.ones((1,))
+                gc.collect()
+
+        roots = p.profiler.kineto_results.experimental_event_tree()
+        id_set = set()
+        for e in _utils.traverse_dfs(roots):
+            fields = e.extra_fields
+            if isinstance(fields, torch._C._profiler._ExtraFields_TorchOp):
+                id_set |= {t.allocation_id for t in fields.inputs.tensor_metadata if t is not None}
+
+            elif isinstance(fields, torch._C._profiler._ExtraFields_Allocation):
+                id_set.add(fields.allocation_id)
+
+        id_set.difference_update([None])
+        self.assertEqual(repeats, len(id_set))
 
     def test_extra_fields(self):
         with profile(with_stack=True, profile_memory=True) as p:
