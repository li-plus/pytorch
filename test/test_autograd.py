--- conflicted
+++ resolved
@@ -4822,12 +4822,8 @@
 # and only run for floating point
 
 # TODO(@anjali411): add the commented tests back after updating the formula based on tensorflow definition
-<<<<<<< HEAD
-separate_complex_tests = ['view_as_real', 'real', 'imag', 'asin', 'acos', 'div']  # ['log', 'log10', 'log1p', 'log2', 'reciprocal', 'tan']
-=======
 separate_complex_tests = ['view_as_real', 'real', 'imag', 'asin', 'acos', 'div', 'log',
                           'log10', 'log1p', 'log2', 'pow'] #, 'reciprocal', 'tan']
->>>>>>> 839a73b0
 
 # NOTE: Some non-holomorphic are separately tested in TestAutogradComplex until gradcheck works properly
 # for non-holomorphic functions
@@ -4836,18 +4832,11 @@
 complex_list = ['t', 'view', 'reshape', 'reshape_as', 'view_as', 'roll', 'clone',
                 'repeat', 'expand', 'flip', 'fliplr', 'flipud', 'rot90', 'transpose',
                 'permute', 'squeeze', 'unsqueeze', 'resize', 'resize_as', 'tril', 'triu',
-<<<<<<< HEAD
                 'chunk', 'split', 'split_with_sizes', 'repeat', 'expand', 'zero_',
                 'eq_', 'ne_', 'add', '__radd__', 'sum', 'conj', 'sin', 'cos', 'mul', 'sinh',
-                'cosh', '__rmul__', 'sgn', 'abs', 'dot', 'vdot', 'tensor_split'] + separate_complex_tests
+                'cosh', '__rmul__', 'sgn', 'abs', 'dot', 'vdot', 'tensor_split', 'atan'] + separate_complex_tests
 
 # TODO(@anjali411): add tests for 'sub', 'div
-=======
-                'chunk', 'split', 'split_with_sizes', 'repeat', 'expand', 'zero_', 'round',
-                'eq_', 'ne_', 'add', '__radd__', 'sum', 'conj', 'sin', 'cos', 'mul', 'sinh',
-                'cosh', '__rmul__', 'atan'] + separate_complex_tests
-
->>>>>>> 839a73b0
 # TODO(@anjali411): add the commented tests back after updating the formula based on tensorflow definition - @anjali411
 # complex_list += ['fill_', 't', '__rdiv__', 'tanh']
 
