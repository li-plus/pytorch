--- conflicted
+++ resolved
@@ -1999,16 +1999,10 @@
 
         if self.view.has_composite_implicit_autograd_kernel:
             if self.view_inplace is not None:
-<<<<<<< HEAD
-                assert self.view_inplace.has_composite_implicit_autograd_kernel, \
-                    f"{str(self.view.func.name)} and {str(self.view_inplace.func.name)} must either" \
-                    " both have CompositeImplicitAutograd kernels, or both not have composite kernels."
-=======
                 assert self.view_inplace.has_composite_implicit_autograd_kernel, (
                     f"{str(self.view.func.name)} and {str(self.view_inplace.func.name)} must either"
                     " both have CompositeImplicitAutograd kernels, or both not have composite kernels."
                 )
->>>>>>> 74454bdb
 
     def functions(self, *, include_copy: bool = True) -> Iterator[NativeFunction]:
         yield self.view
@@ -2027,10 +2021,7 @@
         # If the view op is composite, then its view_inplace op is too.
         return self.view.has_composite_implicit_autograd_kernel
 
-<<<<<<< HEAD
-=======
-
->>>>>>> 74454bdb
+
 def gets_generated_view_copy(f: NativeFunction) -> bool:
     # Only aliasing (view) operators get a copy variant.
     if not f.is_view_op:
