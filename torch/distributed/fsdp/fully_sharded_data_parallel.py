import contextlib
import copy
import functools
import math
import traceback
import warnings
from contextlib import contextmanager
from dataclasses import dataclass
from enum import auto, Enum
from typing import (
    Any,
    Callable,
    Dict,
    Generator,
    Iterable,
    Iterator,
    List,
    Optional,
    Tuple,
    Union,
)

import torch
import torch.distributed as dist
import torch.nn as nn
from torch.distributed import ProcessGroup
from torch.distributed.algorithms._checkpoint.checkpoint_wrapper import (
    _CHECKPOINT_PREFIX,
    _CHECKPOINT_WRAPPED_MODULE,
    ActivationWrapper,
)
from torch.distributed.algorithms._comm_hooks import LOW_PRECISION_HOOKS
from torch.distributed.fsdp._common_utils import (
    _get_param_to_unflat_param_names,
    FSDP_PREFIX,
    FSDP_WRAPPED_MODULE,
    HandleTrainingState,
    TrainingState,
)
from torch.distributed.fsdp._init_utils import (
    _check_orig_params_flattened,
    _get_default_comm_hook,
    _init_buffer_state,
    _init_core_state,
    _init_ignored_module_states,
    _init_param_handle_from_module,
    _init_prefetching_state,
    _init_process_group_state,
    _init_runtime_state,
    _init_state_dict_state,
<<<<<<< HEAD
    _init_streams,
=======
>>>>>>> fdc41978
)
from torch.distributed.fsdp._runtime_utils import (
    _cast_buffers_to_dtype_and_device,
    _clear_grads_if_needed,
<<<<<<< HEAD
    _fsdp_root_pre_forward,
    _get_buffers_and_dtypes_for_checkpoint,
    _get_buffers_and_dtypes_for_computation,
    _post_forward,
    _pre_forward,
    _pre_forward_unshard,
    _reshard,
    _reshard_grads,
    _should_free_in_backward,
=======
    _prepare_forward_inputs,
    _reshard,
    _reshard_grads,
>>>>>>> fdc41978
    _unshard,
    _unshard_grads,
    _wait_for_computation_stream,
)
from torch.distributed.fsdp._wrap_utils import _auto_wrap
from torch.distributed.fsdp.api import (
    BackwardPrefetch,
    CPUOffload,
    MixedPrecision,
    ShardingStrategy,
)

from ._optim_utils import (
    _broadcast_pos_dim_tensor_states,
    _broadcast_processed_optim_state_dict,
    _flatten_optim_state_dict,
    _get_param_id_to_param,
    _get_param_id_to_param_from_optim_input,
    _get_param_to_param_id,
    _get_param_to_param_id_from_optim_input,
    _optim_state_dict,
    _process_pos_dim_tensor_state,
    _rekey_sharded_optim_state_dict,
)
from ._state_dict_utils import (
    _post_load_state_dict_hook,
    _post_state_dict_hook,
    _pre_load_state_dict_hook,
)
<<<<<<< HEAD
from ._utils import _free_storage, p_assert
from .flat_param import FlatParameter, FlatParamHandle, HandleShardingStrategy
=======
from ._utils import _apply_to_tensors, _free_storage, p_assert
from .flat_param import (
    _HandlesKey,
    FlatParameter,
    FlatParamHandle,
    HandleShardingStrategy,
)
>>>>>>> fdc41978
from .wrap import ParamExecOrderWrapPolicy

_TORCH_FX_AVAIL = True
if not hasattr(torch, "fx"):
    _TORCH_FX_AVAIL = False
if _TORCH_FX_AVAIL:
    from ._symbolic_trace import _init_execution_info, _patch_tracer, TracingConfig


__all__ = [
    "FullyShardedDataParallel",
    "StateDictType",
    "StateDictConfig",
    "FullStateDictConfig",
    "LocalStateDictConfig",
    "ShardedStateDictConfig",
    "OptimStateKeyType",
]


FLAT_PARAM = "_flat_param"


class StateDictType(Enum):
    """
    This enum indicates that which type of ``state_dict`` the FSDP module is
    currently processing (returning or loading).
    The default value is FULL_STATE_DICT to comply the PyTorch convention.
    ..note::
        FSDP currently supports three types of ``state_dict``:
            1. ``state_dict/load_state_dict`: this pair of APIs return and load
               the non-sharded, unflattened parameters. The semantics is the
               same as using DDP.
            2. ``_local_state_dict/_load_local_state_dict``: this pair of APIs return
               and load local sharded, flattened parameters. The values returned
               by ``_local_state_dict`` can be directly used by FSDP and is only
               meaningful to FSDP (because parameters are flattened). Note that
               these APIs are meant for use via the :func:`state_dict_type`
               context manager as follows:
                   >>> # xdoctest: +SKIP("undefined variables")
                   >>> with fsdp.state_dict_type(StateDictType.LOCAL_STATE_DICT):
                   ...     state = fsdp.state_dict()  # loads local state dict
            3. ``_sharded_state_dict/_load_sharded_state_dict``: this pair of APIs
               return and load sharded, unflattened parameters. The ``state_dict``
               return by ``sharded_state_dict`` can be used by all other parallel
               schemes (resharding may be required).
    """

    FULL_STATE_DICT = auto()
    LOCAL_STATE_DICT = auto()
    SHARDED_STATE_DICT = auto()


@dataclass
class StateDictConfig:
    """
    ``StateDictConfig`` is the base class for all state_dict configuration classes.
    Users should instantiate a child version (i.e. ``FullStateDictConfig``) in
    order to configure settings for the particular type of ``state_dict``
    implementation FSDP will use.
    """

    offload_to_cpu: bool = False


@dataclass
class FullStateDictConfig(StateDictConfig):
    """
    ``FullStateDictConfig`` is a config class meant to be used with
    ``StateDictType.FULL_STATE_DICT``. Currently, it accepts two parameters,
    ``offload_to_cpu`` and ``rank0_only`` which can be configured to offload
    the full ``state_dict`` to CPU and to materialize the ``state_dict`` on
    rank 0 only. When used, it is recommended to enable both of these flags
    together to optimize memory savings when taking checkpoints. Note that
    this config class is meant for user via the :func:`state_dict_type`
    context manager as follows:
        >>> # xdoctest: +SKIP("undefined variables")
        >>> fsdp = FSDP(model, auto_wrap_policy=...)
        >>> cfg = FullStateDictConfig(offload_to_cpu=True, rank0_only=True)
        >>> with FullyShardedDataParallel.state_dict_type(fsdp, StateDictType.FULL_STATE_DICT, cfg):
        >>>     state = fsdp.state_dict()
        >>>     # state will be empty on non rank 0 and contain CPU tensors on rank 0.
        >>> # To reload checkpoint for inference, finetuning, transfer learning, etc:
        >>> model = model_fn() # Initialize model on CPU in preparation for wrapping with FSDP
        >>> if dist.get_rank() == 0:
        >>>     # Load checkpoint only on rank 0 to avoid memory redundancy
        >>>     state_dict = torch.load("my_checkpoint.pt")
        >>>     model.load_state_dict(state_dict)
        >>> # All ranks initialize FSDP module as usual. ``sync_module_states`` argument
        >>> # communicates loaded checkpoint states from rank 0 to rest of the world.
        >>> fsdp = FSDP(model, device_id=torch.cuda.current_device(), auto_wrap_policy=..., sync_module_states=True)
        >>> # After this point, all ranks have FSDP model with loaded checkpoint.
    """

    rank0_only: bool = False


@dataclass
class LocalStateDictConfig(StateDictConfig):
    pass


@dataclass
class ShardedStateDictConfig(StateDictConfig):
    pass


class OptimStateKeyType(Enum):
    PARAM_NAME = auto()
    PARAM_ID = auto()


class FullyShardedDataParallel(nn.Module):
    """
    A wrapper for sharding Module parameters across data parallel workers. This
    is inspired by `Xu et al.`_ as well as the ZeRO Stage 3 from DeepSpeed_.
    FullyShardedDataParallel is commonly shortened to FSDP.

    .. _`Xu et al.`: https://arxiv.org/abs/2004.13336
    .. _DeepSpeed: https://www.deepspeed.ai/

    Example::

        >>> # xdoctest: +SKIP("undefined variables")
        >>> import torch
        >>> from torch.distributed.fsdp import FullyShardedDataParallel as FSDP
        >>> torch.cuda.set_device(device_id)
        >>> sharded_module = FSDP(my_module)
        >>> optim = torch.optim.Adam(sharded_module.parameters(), lr=0.0001)
        >>> x = sharded_module(x, y=3, z=torch.Tensor([1]))
        >>> loss = x.sum()
        >>> loss.backward()
        >>> optim.step()

    .. warning::
        The optimizer must be initialized *after* the module has been wrapped,
        since FSDP will shard parameters in-place and this will break any
        previously initialized optimizers.

    .. warning::
        If the destination CUDA device has ID ``dev_id``, either (1)
        ``module`` should already be placed on that device, (2) the device
        should be set using ``torch.cuda.set_device(dev_id)``, or (3)
        ``dev_id`` should be passed into the ``device_id`` constructor
        argument. This FSDP instance's compute device will be that destination
        device. For (1) and (3), the FSDP initialization always occurs on GPU.
        For (2), the FSDP initialization happens on ``module`` 's current
        device, which may be CPU.

    .. warning::
        FSDP currently does not support gradient accumulation outside
        ``no_sync()`` when using CPU offloading. Trying to do so yields
        incorrect results since FSDP will use the newly-reduced gradient
        instead of accumulating with any existing gradient.

    .. warning::
        Changing the original parameter variable names after construction will
        lead to undefined behavior.

    .. warning::
        Passing in `sync_module_states=True` flag requires module to be put
        on GPU, or to use ``device_id`` argument to specify a CUDA device that
        FSDP will move module to. This is because ``sync_module_states=True``
        requires GPU communication.

    .. warning::
        As of PyTorch 1.12, FSDP only offers limited support for shared parameters
        (for example, setting one ``Linear`` layer's weight to another's). In
        particular, modules that share parameters must be wrapped as part of the
        same FSDP unit. If enhanced shared parameter support is needed for your
        use case, please ping https://github.com/pytorch/pytorch/issues/77724

    .. note:
        Attempting to run the forward pass of a submodule that is contained in an
        FSDP instance is not supported and will result in errors. This is because the
        submodule's parameters will be sharded, but it itself is not an FSDP instance,
        so its forward pass will not all-gather the full parameters appropriately.
        This could potentially happen when attempting to run only the encoder of a
        encoder-decoder model, and the encoder is not wrapped in its own FSDP instance. To
        resolve this, please wrap the submodule in its own FSDP unit.

    .. note::
        Inputs into FSDP ``forward`` function will be moved to compute device
        (same device FSDP module is on) before running ``forward``, so user does
        not have to manually move inputs from CPU -> GPU.

    Args:
        module (nn.Module):
            module to be wrapped with FSDP.
        process_group (Optional[ProcessGroup]):
            process group for sharding
        sharding_strategy (Optional[ShardingStrategy]):
            Config sharding algorithm, different sharding algorithm has trade
            off between memory saving and communication overhead. ``FULL_SHARD``
            will be chosen if sharding_strategy is not specified.
        cpu_offload (Optional[CPUOffload]):
            CPU offloading config. Currently, only parameter and gradient CPU
            offload is supported. It can be enabled via passing in
            ``cpu_offload=CPUOffload(offload_params=True)``. Note that this
            currently implicitly enables gradient offloading to CPU in order for
            params and grads to be on same device to work with optimizer. This
            API is subject to change. Default is ``None`` in which case there
            will be no offloading.
        auto_wrap_policy (Optional[Callable[[nn.Module, bool, int], bool]]):
            A callable specifying a policy to recursively wrap layers with FSDP.
            Note that this policy currently will only apply to child modules of
            the passed in module. The remainder modules are always wrapped in
            the returned FSDP root instance.
            ``size_based_auto_wrap_policy`` written in ``torch.distributed.fsdp.wrap`` is
            an example of ``auto_wrap_policy`` callable, this policy wraps layers
            with the number of parameters larger than 100M. ``transformer_auto_wrap_policy``
            written in ``torch.distributed.fsdp.wrap`` is an example of ``auto_wrap_policy``
            callable for transformer-like model architectures. Users can supply the customized
            ``auto_wrap_policy`` callable that should accept following arguments:
            ``module: nn.Module``, ``recurse: bool``, ``unwrapped_params: int``, and return
            a ``bool`` specifying whether the passed in ``module``` should be wrapped
            (if ``recurse=False``) or whether we should recurse down the subgraph of ``module``
            children (if ``recurse=True``). Extra customized arguments could be added to
            the customized ``auto_wrap_policy`` callable as well. It is a good practice to
            print out the sharded model and check whether the sharded model is what
            the application wants and then adjust accordingly.

            Example::

                >>> def custom_auto_wrap_policy(
                >>>     module: nn.Module,
                >>>     recurse: bool,
                >>>     unwrapped_params: int,
                >>>     # These are customizable for this policy function.
                >>>     min_num_params: int = int(1e8),
                >>> ) -> bool:
                >>>     return unwrapped_params >= min_num_params
                >>> # Configure a custom min_num_params
                >>> my_auto_wrap_policy = functools.partial(custom_auto_wrap_policy, min_num_params=1e5)

        backward_prefetch (Optional[BackwardPrefetch]):
            This is an experimental feature that is subject to change in the
            the near future. It allows users to enable two different backward_prefetch
            algorithms to help backward communication and computation overlapping.
            Pros and cons of each algorithm is explained in the class ``BackwardPrefetch``.
        mixed_precision (Optional[MixedPrecision]): A ``MixedPrecision`` instance
            describing the mixed precision training config to be used. ``MixedPrecision``
            supports configuring parameter, buffer, and gradient communication dtype. Note
            that only floating point data is cast to the reduced precision. This allows
            users potential memory saving and training speedup while trading off
            accuracy during model training. If ``None``, no mixed precision is applied.
            Note that if ``mixed_precision`` is enabled for FSDP model that
            contains ``BatchNorm`` with ``auto_wrap_policy``, FSDP will take
            care to disable mixed precision for ``BatchNorm`` units by wrapping
            them separately in their own FSDP unit with ``mixed_precision=None``.
            This is done because several ``BatchNorm`` kernels do not implement
            reduced type support at the moment. If individually wrapping the model,
            users must take care to set ``mixed_precision=None`` for
            ``BatchNorm`` units.
            (Default: ``None``)
        ignored_modules (Optional[Iterable[torch.nn.Module]]): Modules whose
            own parameters and child modules' parameters and buffers are
            ignored by this instance. None of the modules directly in
            ``ignored_modules`` should be :class:`FullyShardedDataParallel`
            instances, and any child modules that are already-constructed
            :class:`FullyShardedDataParallel` instances will not be ignored if
            they are nested under this instance. This argument may be used to
            avoid sharding specific parameters at module granularity when using an
            ``auto_wrap_policy`` or if parameters' sharding is not managed by
            FSDP. (Default: ``None``)
        param_init_fn (Optional[Callable[[nn.Module], None]]):
            A ``Callable[torch.nn.Module] -> None`` that
            specifies how modules that are currently on the meta device should be initialized
            onto an actual device. Note that as of v1.12, we detect modules on the meta
            device via ``is_meta`` check and apply a default initialization that calls
            ``reset_parameters`` method on the passed in ``nn.Module`` if ``param_init_fn``
            is not specified, otherwise we run ``param_init_fn`` to initialize the passed
            in ``nn.Module``. In particular, this means that if ``is_meta=True`` for any
            module parameters for modules that will be wrapped with FSDP and ``param_init_fn``
            is not specified, we assume your module properly implements a ``reset_paramters()``
            and will throw errors if not. Note that additionally, we offer support for modules
            initialized with torchdistX's (https://github.com/pytorch/torchdistX)
            ``deferred_init`` API. In this case, deferred modules would be initialized
            by a default initialization function that calls torchdistX's
            ``materialize_module``, or the passed in ``param_init_fn``, if it is not
            ``None``. The same ``Callable`` is applied to initialize all meta modules.
            Note that this initialization function is applied before doing any FSDP sharding
            logic.

            Example::

                >>> # xdoctest: +SKIP("undefined variables")
                >>> module = MyModule(device="meta")
                >>> def my_init_fn(module):
                >>>     # responsible for initializing a module, such as with reset_parameters
                >>>     ...
                >>> fsdp_model = FSDP(module, param_init_fn=my_init_fn, auto_wrap_policy=size_based_auto_wrap_policy)
                >>> print(next(fsdp_model.parameters()).device) # current CUDA device
                >>> # With torchdistX
                >>> module = deferred_init.deferred_init(MyModule, device="cuda")
                >>> # Will initialize via deferred_init.materialize_module().
                >>> fsdp_model = FSDP(module, auto_wrap_policy=size_based_auto_wrap_policy)

        device_id (Optional[Union[int, torch.device]]): An ``int`` or ``torch.device``
            describing the CUDA device the FSDP module should be moved to determining where
            initialization such as sharding takes place. If this argument is not specified
            and ``module`` is on CPU, we issue a warning mentioning that this argument can
            be specified for faster initialization. If specified, resulting FSDP instances
            will reside on this device, including moving ignored modules' parameters if
            needed. Note that if ``device_id`` is specified but ``module`` is already on a
            different CUDA device, an error will be thrown. (Default: ``None``)
        sync_module_states (bool): If ``True``, each individually wrapped FSDP unit will broadcast
            module parameters from rank 0 to ensure they are the same across all ranks after
            initialization. This helps ensure model parameters are the same across ranks
            before starting training, but adds communication overhead to ``__init__``, as at least
            one broadcast is triggered per individually wrapped FSDP unit.
            This can also help load checkpoints taken by ``state_dict`` and to be loaded by
            ``load_state_dict`` in a memory efficient way. See documentation for
            :class:`FullStateDictConfig` for an example of this. (Default: ``False``)
        forward_prefetch (bool): If ``True``, then FSDP *explicitly* prefetches
            the next upcoming all-gather while executing in the forward pass.
            This may improve communication and computation overlap for CPU
            bound workloads. This should only be used for static graph models
            since the forward order is fixed based on the first iteration's
            execution. (Default: ``False``)
        limit_all_gathers (bool): If ``False``, then FSDP allows the CPU
            thread to schedule all-gathers without any extra synchronization.
            If ``True``, then FSDP explicitly synchronizes the CPU thread to
            prevent too many in-flight all-gathers. This ``bool`` only affects
            the sharded strategies that schedule all-gathers. Enabling this can
            help lower the number of CUDA malloc retries.
    """

    def __init__(
        self,
        module: nn.Module,
        process_group: Optional[ProcessGroup] = None,
        sharding_strategy: Optional[ShardingStrategy] = None,
        cpu_offload: Optional[CPUOffload] = None,
        auto_wrap_policy: Optional[Callable] = None,
        backward_prefetch: Optional[BackwardPrefetch] = None,
        mixed_precision: Optional[MixedPrecision] = None,
        ignored_modules: Optional[Iterable[torch.nn.Module]] = None,
        param_init_fn: Optional[Callable[[nn.Module], None]] = None,
        device_id: Optional[Union[int, torch.device]] = None,
        sync_module_states: bool = False,
        forward_prefetch: bool = False,
        limit_all_gathers: bool = False,
        use_orig_params: bool = False,
    ):
        if isinstance(auto_wrap_policy, ParamExecOrderWrapPolicy):
            self._init_param_exec_order_wrap_policy(
                module=module,
                process_group=process_group,
                sharding_strategy=sharding_strategy,
                cpu_offload=cpu_offload,
                auto_wrap_policy=auto_wrap_policy,
                backward_prefetch=backward_prefetch,
                mixed_precision=mixed_precision,
                ignored_modules=ignored_modules,
                param_init_fn=param_init_fn,
                device_id=device_id,
                sync_module_states=sync_module_states,
                forward_prefetch=forward_prefetch,
                limit_all_gathers=limit_all_gathers,
                use_orig_params=use_orig_params,
            )
            return

        torch._C._log_api_usage_once("torch.distributed.fsdp")
        super().__init__()

        _init_ignored_module_states(self, module, ignored_modules)
        if auto_wrap_policy is not None:
            auto_wrap_kwargs = {
                "module": module,
                "auto_wrap_policy": auto_wrap_policy,
                "wrapper_cls": FullyShardedDataParallel,
                "ignored_modules": self._ignored_modules,
                "ignored_params": self._ignored_params,
                "only_wrap_children": True,  # avoid double wrapping the root
            }
            fsdp_kwargs = {
                "process_group": process_group,
                "sharding_strategy": sharding_strategy,
                "cpu_offload": cpu_offload,
                "backward_prefetch": backward_prefetch,
                "mixed_precision": mixed_precision,
                "param_init_fn": param_init_fn,
                "device_id": device_id,
                "sync_module_states": sync_module_states,
                "forward_prefetch": forward_prefetch,
                "limit_all_gathers": limit_all_gathers,
                "use_orig_params": use_orig_params,
            }
            _auto_wrap(auto_wrap_kwargs, fsdp_kwargs, FullyShardedDataParallel)

        _init_process_group_state(self, process_group)
        backward_prefetch_limit = 1
        forward_prefetch_limit = 1
        _init_core_state(
            self,
            sharding_strategy,
            mixed_precision,
            cpu_offload,
            limit_all_gathers,
            use_orig_params,
            backward_prefetch_limit,
            forward_prefetch_limit,
        )
        _init_runtime_state(self)
        _init_prefetching_state(self, backward_prefetch, forward_prefetch)
        _init_buffer_state(self, module)
        _init_param_handle_from_module(
            self,
            module,
            device_id,
            param_init_fn,
            sync_module_states,
            FullyShardedDataParallel,
        )
        self._fsdp_wrapped_module = module
        if not use_orig_params:
            _check_orig_params_flattened(self, self._ignored_params)
            self._register_flat_param()

        # Delete to avoid keeping references after the constructor
        delattr(self, "_ignored_params")

        # `_state_dict_type` controls the `state_dict()` behavior, which is
        # implemented using post-save and pre-load hooks
        _init_state_dict_state(self)  # TODO: currently a no-op; need to refactor below
        self._state_dict_type = StateDictType.FULL_STATE_DICT
        self._state_dict_config = FullStateDictConfig()
        self._register_state_dict_hook(_post_state_dict_hook)
        self._register_load_state_dict_pre_hook(
            _pre_load_state_dict_hook, with_module=True
        )
        self.register_load_state_dict_post_hook(_post_load_state_dict_hook)

    @property
    def module(self) -> nn.Module:
        """
        Returns the wrapped module (like :class:`DistributedDataParallel`).
        """
        # FSDP's `.module` must refer to the innermost wrapped module when
        # composing with other module wrappers in order for state dict to work
        if isinstance(self._fsdp_wrapped_module, ActivationWrapper):
            return getattr(self._fsdp_wrapped_module, _CHECKPOINT_WRAPPED_MODULE)
        return self._fsdp_wrapped_module

    @property
    def _has_params(self) -> bool:
        """Returns whether this FSDP instance manages any parameters."""
        return hasattr(self, "_handles") and len(self._handles) > 0

    @property
    def _flat_param(self) -> Optional[FlatParameter]:
        return self._handles[0].flat_param if self._handles else None

    def __getattr__(self, name: str) -> Any:
        """Forward missing attributes to the wrapped module."""
        try:
            return super().__getattr__(name)  # defer to nn.Module's logic
        except AttributeError:
            return getattr(self._fsdp_wrapped_module, name)

    def __getitem__(self, key: int) -> Any:
        """Forward indexing calls in case the module is an ``nn.Sequential``."""
        if hasattr(self, FSDP_WRAPPED_MODULE):
            return self._fsdp_wrapped_module.__getitem__(key)  # type: ignore[operator]
        return super().__getitem__(key)

    def check_is_root(self) -> bool:
        self._lazy_init()
        assert self._is_root is not None
        return self._is_root

    @staticmethod
    def fsdp_modules(
        module: nn.Module,
        root_only: bool = False,
    ) -> List["FullyShardedDataParallel"]:
        """
        Returns all nested FSDP instances, possibly including ``module`` itself
        and only including FSDP root modules if ``root_only=True``.

        Args:
            module (torch.nn.Module): Root module, which may or may not be an
                ``FSDP`` module.
            root_only (bool): Whether to return only FSDP root modules.
                (Default: ``False``)

        Returns:
            List[FullyShardedDataParallel]: FSDP modules that are nested in
            the input ``module``.
        """
        return [
            submodule
            for submodule in module.modules()
            if isinstance(submodule, FullyShardedDataParallel)
            and (not root_only or submodule.check_is_root())
        ]

    @staticmethod
    def _fsdp_handles(module: nn.Module) -> List[FlatParamHandle]:
        """
        Returns all nested FSDP instances' handles in the module hierarchy
        rooted at ``module``.
        """
        return [
            handle
            for fsdp_module in FullyShardedDataParallel.fsdp_modules(module)
            for handle in fsdp_module._handles
        ]

    def apply(self, fn: Callable[[nn.Module], None]) -> "FullyShardedDataParallel":
        r"""Applies ``fn`` recursively to every submodule (as returned by ``.children()``)
        as well as self. Typical use includes initializing the parameters of a model
        (see also :ref:`nn-init-doc`).

        Compared to ``torch.nn.Module.apply``, this version additionally gathers
        the full parameters before applying ``fn``. It should not be called from
        within another ``summon_full_params`` context.

        Args:
            fn (:class:`Module` -> None): function to be applied to each submodule

        Returns:
            Module: self
        """
        uninitialized = self._is_root is None
        self._assert_state(TrainingState.IDLE)
        with self._summon_full_params(recurse=False, writeback=True):
            ret = super().apply(fn)

        # Reset lazy init that might be called by _summon_full_params, since
        # it could have set is_root incorrectly for non-root FSDP instances.
        if uninitialized and self._is_root:
            for module in self.fsdp_modules(self):
                module._reset_lazy_init()

        return ret

    def _mixed_precision_enabled_for_params(self) -> bool:
        """
        Whether user explicitly enabled mixed precision for
        parameters or not.
        """
        return self.mixed_precision.param_dtype is not None

    def _mixed_precision_enabled_for_buffers(self) -> bool:
        """
        Whether user explicitly enabled mixed precision for
        buffers or not.
        """
        return self.mixed_precision.buffer_dtype is not None

    def _mixed_precision_enabled_for_reduce(self) -> bool:
        """
        Whether user explicitly enabled mixed precision for
        gradient reduction or not.
        """
        return self.mixed_precision.reduce_dtype is not None

    def _mixed_precision_keep_low_precision_grads(self) -> bool:
        return (
            self.mixed_precision is not None
            and self.mixed_precision.keep_low_precision_grads
        )

    def _low_precision_hook_enabled(self) -> bool:
        """
        Wether a low precision hook is registered or not.
        """
        return (
            self._communication_hook is not None
            and self._communication_hook in LOW_PRECISION_HOOKS
        )

    def _reset_lazy_init(self) -> None:
        """
        Reset instance so :func:`_lazy_init` will run on the next forward.
        """
        self._is_root: Optional[bool] = None

    def _lazy_init(self) -> None:
        """
        Performs initialization lazily, typically right before the first
        forward pass. The laziness is needed to ensure that the parameter
        device/dtype and the FSDP hierarchy have finalized.

        This method's actual logic only runs on the root FSDP instance, which
        performs initialization for all non-root FSDP instances to avoid
        partial initialization.
        """
        if self._is_root is not None:
            return  # no-op: already initialized
        if not torch.cuda.is_available():
            # Allow the FSDP constructor to run even without CUDA but check
            # this once we start real execution
            raise RuntimeError("FSDP does not support CPU only execution")
        # The following logic is only run on the root FSDP instance since it
        # will set `_is_root=False` for the non-root instances
        self._is_root = True
        self._assert_state(TrainingState.IDLE)
        _init_streams(self)
        buffers, buffer_dtypes = _get_buffers_and_dtypes_for_computation(self, self)
        _cast_buffers_to_dtype_and_device(buffers, buffer_dtypes, self.compute_device)
        for handle in self._handles:
            self._init_param_attributes(handle)
        self._exec_order_data.init(self, self.process_group)
        # Initialize non-root FSDP instances and share attributes from the root
        # to non-root instances
        inconsistent_limit_all_gathers = False
        for fsdp_module in self.fsdp_modules(self):
            if fsdp_module is not self:
                # Relax the assert for non-root FSDP instances in case the
                # nested initialized module is wrapped again in FSDP later (e.g.
                # after training to run inference)
                assert fsdp_module._is_root is None or not fsdp_module._is_root, (
                    "Non-root FSDP instance's `_is_root` should not have been "
                    "set yet or should have been set to `False`"
                )
                fsdp_module._is_root = False
                fsdp_module._streams = self._streams
                fsdp_module._exec_order_data = self._exec_order_data
                if fsdp_module.limit_all_gathers != self.limit_all_gathers:
                    # Prefer the root's value
                    inconsistent_limit_all_gathers = True
                    fsdp_module.limit_all_gathers = self.limit_all_gathers
                fsdp_module._free_event_queue = self._free_event_queue
                fsdp_module._handles_prefetched = self._handles_prefetched
                fsdp_module._needs_pre_backward_unshard = (
                    self._needs_pre_backward_unshard
                )
                for handle in fsdp_module._handles:
                    fsdp_module._init_param_attributes(handle)
        if inconsistent_limit_all_gathers:
            warnings.warn(
                "Found inconsistent `limit_all_gathers` values across FSDP "
                f"instances on rank {self.rank}. Using the root FSDP's value "
                f"of {self.limit_all_gathers} for all instances."
            )

    # TODO (awgu): Move this to the `FlatParamHandle` class later
    @torch.no_grad()
    def _init_param_attributes(self, handle: FlatParamHandle) -> None:
        """
        We manage several attributes on each Parameter instance.
        A few attributes are set here:
            ``_local_shard``: a single shard of the parameter. This is needed to
                recover the shard after rebuilding full parameter in forward
                and backward.
            ``_full_param_padded``: the full weight (padded to be evenly
                divisible by ``world_size``), used for computation in the
                forward and backward pass. It is initialized with the
                appropriate size and then has its storage freed. This will be
                resized in place and only materialized (via all-gather) as needed.
        Another attribute is set by :func:`_register_post_backward_hooks`:
            ``_post_backward_hook_state``: it holds the parameter's AccumulateGrad object
                and the registered post hook handle.
        """
        p = handle.flat_param
        # If _local_shard has been set in the first lazy init and
        # current parameter is pointed to _local_shard, no need to
        # set the _local_shard again.
        if hasattr(p, "_local_shard"):
            # If CPU offloading, p._local_shard should have been placed on CPU
            # during its first lazy construction.
            if self.cpu_offload.offload_params:
                assert p._local_shard.device == torch.device(  # type: ignore[attr-defined]
                    "cpu"
                ), (
                    "Expected p._local_shard to be on CPU, "  # type: ignore[attr-defined]
                    f"but it's on {p._local_shard.device}"  # type: ignore[attr-defined]
                )
            return

        # A single shard of the parameters. Also makes p._local_shard to be on
        # CPU if we are CPU offloading, since p.data would be on CPU during
        # init.
        if self.cpu_offload.offload_params:
            assert p.device == torch.device("cpu"), (
                "Expected param to be on CPU when cpu_offloading is enabled. "
                "If CPU offloading is enabled correctly, you may be "
                "accidentally moving the model to CUDA after FSDP initialization."
            )
        p._local_shard = p.data  # type: ignore[attr-defined]
        # If CPU offloading, pin the memory to enable faster CPU -> GPU device
        # transfer.
        if self.cpu_offload.offload_params:
            assert p._local_shard.device == torch.device("cpu")  # type: ignore[attr-defined]
            p._local_shard = p._local_shard.pin_memory()  # type: ignore[attr-defined]
            # When offloading parameters, also move the grad shard to CPU during
            # backward pass. In this case, it's important to pre-allocate the
            # CPU grad shard in pinned memory so that we can do a non-blocking
            # transfer.
            p._cpu_grad = torch.zeros_like(  # type: ignore[attr-defined]
                p, device=torch.device("cpu")
            ).pin_memory()

        # If mixed_precision, maintain reduced precision param shard on
        # compute_device for computation in fwd/bwd. We resize storage to 0 here
        # and rematerialize before building the full param when needed. After
        # fwd/bwd, it is freed and we only hold on to the full precision shard.
        # As a result, this reduced precision shard is not allocated if we are
        # not in the forward/backward pass.
        if self._mixed_precision_enabled_for_params():
            p._mp_shard = torch.zeros_like(
                p._local_shard,
                device=self.compute_device,
                dtype=self.mixed_precision.param_dtype,
            )
            _free_storage(p._mp_shard)

        # We also maintain a full-sized parameter of type self.compute_dtype.
        # We resize the storage to size 0 at init (here) and only materialize
        # as needed. The storage may contain padding elements so that it is
        # evenly divisible by world_size, although these padding elements will
        # be removed before the relevant computation.
        if handle.uses_sharded_strategy:  # type: ignore[attr-defined]
            # We set p._full_param_padded's dtype to the desired parameter dtype
            # in the case of mixed precision. This is so that when we all_gather
            # into full_param_padded it can occur without issues and result in
            # full_param_padded having the expected param_dtype.
            full_param_dtype = (
                p.dtype
                if not self._mixed_precision_enabled_for_params()
                else self.mixed_precision.param_dtype
            )
            p._full_param_padded = torch.zeros(  # type: ignore[attr-defined]
                p.numel() * self.world_size,
                device=self.compute_device,
                dtype=full_param_dtype,
            )
            p._padded_unsharded_size = p._full_param_padded.size()  # type: ignore[attr-defined]
            _free_storage(p._full_param_padded)  # type: ignore[attr-defined]

            if self._mixed_precision_enabled_for_params():
                p._full_prec_full_param_padded = torch.zeros(  # type: ignore[attr-defined]
                    p.numel() * self.world_size,
                    device=self.compute_device,
                    dtype=p.dtype,  # full precision
                )
                _free_storage(p._full_prec_full_param_padded)

        # Track whether the `FlatParameter`'s post-backward hook has been
        # called for validation in the post-backward callback
        p._post_backward_called = False

<<<<<<< HEAD
=======
    def _init_streams(self) -> None:
        """Initializes CUDA streams for overlapping data transfer and
        computation. This should only be called on the root FSDP instance."""
        assert self._is_root
        assert torch.cuda.is_available()
        # Stream for unshard logic, including allocating the all-gather
        # destination tensors and the all-gathers themselves.
        self._streams["unshard"] = torch.cuda.Stream()
        # Stream for overlapping gradient reduction with the backward pass
        # gradient computation.
        self._streams["post_backward"] = torch.cuda.Stream()
        # Stream for pre-unshard logic, namely allocations and writes for
        # CPU offloading (H2D copy) and mixed precision (low precision cast).
        self._streams["pre_unshard"] = torch.cuda.Stream()

    def _prefetch_handles(
        self,
        current_handles_key: _HandlesKey,
    ) -> None:
        """
        Prefetches the next handles if needed (without synchronization). An
        empty handles key cannot prefetch.
        """
        if not current_handles_key:
            return
        handles_to_prefetch = self._get_handles_to_prefetch(current_handles_key)
        for handles_key in handles_to_prefetch:
            # Prefetch the next set of handles without synchronizing to allow
            # the sync to happen as late as possible to maximize overlap
            _unshard(
                self,
                handles_key,
                self._streams["unshard"],
                self._streams["pre_unshard"],
            )
            self._handles_prefetched[handles_key] = True

    def _get_handles_to_prefetch(
        self,
        current_handles_key: _HandlesKey,
    ) -> List[_HandlesKey]:
        """
        Returns a :class:`list` of the handles keys to prefetch for the next
        module(s), where ``current_handles_key`` represents the current module.

        "Prefetching" refers to running the unshard logic early (without
        synchronization), and the "next" modules depend on the recorded
        execution order and the current training state.
        """
        training_state = self._get_training_state(current_handles_key)
        valid_training_states = (
            HandleTrainingState.BACKWARD_PRE,
            HandleTrainingState.BACKWARD_POST,
            HandleTrainingState.FORWARD,
        )
        p_assert(
            training_state in valid_training_states,
            f"Prefetching is only supported in {valid_training_states} but "
            f"currently in {training_state}",
        )
        eod = self._exec_order_data
        target_handles_keys: List[_HandlesKey] = []
        if (
            training_state == HandleTrainingState.BACKWARD_PRE
            and self.backward_prefetch == BackwardPrefetch.BACKWARD_PRE
        ) or (
            training_state == HandleTrainingState.BACKWARD_POST
            and self.backward_prefetch == BackwardPrefetch.BACKWARD_POST
        ):
            target_handles_keys = [
                target_handles_key
                for target_handles_key in eod.get_handles_to_backward_prefetch(
                    current_handles_key
                )
                if self._needs_pre_backward_unshard.get(target_handles_key, False)
                and not self._handles_prefetched.get(target_handles_key, False)
            ]
        elif training_state == HandleTrainingState.FORWARD and self.forward_prefetch:
            target_handles_keys = [
                target_handles_key
                for target_handles_key in eod.get_handles_to_forward_prefetch(
                    current_handles_key
                )
                if self._needs_pre_forward_unshard.get(target_handles_key, False)
                and not self._handles_prefetched.get(target_handles_key, False)
            ]
        return target_handles_keys

    def _get_training_state(
        self,
        handles_key: _HandlesKey,
    ) -> HandleTrainingState:
        """Returns the training state of the handles in ``handles_key``."""
        p_assert(len(handles_key) > 0, "Expects a non-empty handles key")
        training_states = set(handle._training_state for handle in handles_key)
        p_assert(
            len(training_states) == 1,
            f"Expects uniform training state but got {training_states}",
        )
        return next(iter(training_states))

>>>>>>> fdc41978
    @staticmethod
    def set_state_dict_type(
        module: nn.Module,
        state_dict_type: StateDictType,
        state_dict_config: Optional[StateDictConfig] = None,
    ) -> Tuple[StateDictType, StateDictConfig]:
        """
        Set the ``state_dict_type`` and the corresponding (optional)
        configurations of all the descendant FSDP modules of the target module.
        The target module does not have to be a FSDP module. If the target
        module is a FSDP module, its ``state_dict_type`` will also be changed.

        .. note:: This API should be called for only the top-level (root)
            module.

        .. note:: This API enables users to transparently use the conventional
            ``state_dict`` API to take model checkpoints in cases where the
            root FSDP module is wrapped by another ``nn.Module``. For example,
            the following will ensure ``state_dict`` is called on all non-FSDP
            instances, while dispatching into `sharded_state_dict` implementation
            for FSDP:

        Example::

            >>> # xdoctest: +SKIP("undefined variables")
            >>> model = DDP(FSDP(...))
            >>> FSDP.set_state_dict_type(
            >>>     model,
            >>>     StateDictType.SHARDED_STATE_DICT,
            >>>     ShardedStateDictConfig(offload_to_cpu=True),
            >>> )
            >>> checkpoint = model.state_dict()

        Args:
            module (torch.nn.Module): Root module.
            state_dict_type (StateDictType): the desired ``state_dict_type`` to set.
            state_dict_config (Optional[StateDictConfig]): the configuration for the
                target ``state_dict_type``.
        """
        _state_dict_type_to_config = {
            StateDictType.FULL_STATE_DICT: FullStateDictConfig,
            StateDictType.LOCAL_STATE_DICT: LocalStateDictConfig,
            StateDictType.SHARDED_STATE_DICT: ShardedStateDictConfig,
        }

        prev_state_dict_type = None
        prev_state_dict_config = None
        # Use the default config if a state_dict config is not set.
        if state_dict_config is None:
            state_dict_config = _state_dict_type_to_config[state_dict_type]()
        for submodule in FullyShardedDataParallel.fsdp_modules(module):
            if prev_state_dict_type is None:
                prev_state_dict_type = submodule._state_dict_type
            if prev_state_dict_config is None:
                prev_state_dict_config = submodule._state_dict_config
            if prev_state_dict_type != submodule._state_dict_type:
                raise RuntimeError("All FSDP module should the same state_dict_type.")
            if not isinstance(
                submodule._state_dict_config, type(prev_state_dict_config)
            ):
                raise RuntimeError(
                    "All FSDP modules should have the same type of state_dict_config."
                )

            expected_state_dict_config_type = _state_dict_type_to_config[
                state_dict_type
            ]
            if expected_state_dict_config_type != type(state_dict_config):
                raise RuntimeError(
                    f"Expected state_dict_config of type {expected_state_dict_config_type} "
                    f"but got {type(state_dict_config)}"
                )
            submodule._state_dict_type = state_dict_type
            submodule._state_dict_config = state_dict_config

        return prev_state_dict_type, prev_state_dict_config

    @staticmethod
    @contextlib.contextmanager
    def state_dict_type(
        module: nn.Module,
        state_dict_type: StateDictType,
        state_dict_config: Optional[StateDictConfig] = None,
    ) -> Generator:
        """
        A context manager to set the ``state_dict_type`` of all the descendant
        FSDP modules of the target module. This context manager has the same
        functions as :meth:`set_state_dict_type`. Read the document of
        :meth:`set_state_dict_type` for the detail.

        Example::

            >>> # xdoctest: +SKIP("undefined variables")
            >>> model = DDP(FSDP(...))
            >>> with FSDP.state_dict_type(
            >>>     model,
            >>>     StateDictType.SHARDED_STATE_DICT,
            >>> ):
            >>>     checkpoint = model.state_dict()

        Args:
            module (torch.nn.Module): Root module.
            state_dict_type (StateDictType): the desired ``state_dict_type`` to set.
            state_dict_config (Optional[StateDictConfig]): the configuration for the
                target ``state_dict_type``.
        """
        prev_state_dict_type = None
        prev_state_dict_config = None
        try:
            (
                prev_state_dict_type,
                prev_state_dict_config,
            ) = FullyShardedDataParallel.set_state_dict_type(
                module, state_dict_type, state_dict_config
            )
            yield
        except Exception as e:
            raise e
        else:
            assert prev_state_dict_type is not None
            assert prev_state_dict_config is not None
        finally:
            if prev_state_dict_type is not None and prev_state_dict_config is not None:
                FullyShardedDataParallel.set_state_dict_type(
                    module, prev_state_dict_type, prev_state_dict_config
                )

    def _convert_to_wrapped_module_name(self, module_name: str) -> str:
        module_name = module_name.replace(f"{FSDP_PREFIX}", "")
        module_name = module_name.replace(f"{FSDP_WRAPPED_MODULE}", "")
        if module_name:
            module_name = f"{module_name}."
        # Activation checkpoint adds a prefix that has to be
        # removed as well.
        module_name = module_name.replace(_CHECKPOINT_PREFIX, "")
        return module_name

    @property
    def _param_fqns(self) -> Iterator[Tuple[str, str, str]]:
        if not self._has_params:
            return
        for param_name, module_name in self._handles[0].parameter_module_names():
            module_name = self._convert_to_wrapped_module_name(module_name)
            fqn = f"{module_name}{param_name}"
            yield fqn, param_name, module_name

    @property
    def _shared_param_fqns(self) -> Iterator[Tuple[str, str, str]]:
        for param_name, module_name in self._handles[0].shared_parameter_module_names():
            module_name = self._convert_to_wrapped_module_name(module_name)
            fqn = f"{module_name}{param_name}"
            yield fqn, param_name, module_name

    def state_dict(self, *args, **kwargs):
        """
        This is the entry point of all three FSDP ``state_dict`` APIs: full,
        local, and sharded. For the full state dict
        (``StateDictType.FULL_STATE_DICT``), FSDP attempts to unshard the model
        on all ranks, which may result in an OOM error if the full model cannot
        fit on a single GPU. In that case, users may pass in a
        :class:`FullStateDictConfig` to only save the checkpoint on rank 0 and/
        or to offload it to CPU memory layer by layer, enabling much larger
        checkpoints. If the full model cannot fit in CPU memory, then users may
        instead take a local state dict (``StateDictType.LOCAL_STATE_DICT``)
        that only saves the local shard of the model. The sharded state dict
        (``StateDictType.SHARDED_STATE_DICT``) saves the model parameters as
        ``ShardedTensor`` s. The ``state_dict`` type can be configured using
        the :meth:`state_dict_type` context manager.

        Example::

            >>> # xdoctest: +SKIP("undefined variables")
            >>> import torch
            >>> from torch.distributed.fsdp import FullyShardedDataParallel as FSDP
            >>> from torch.distributed.fsdp import StateDictType
            >>> torch.cuda.set_device(device_id)
            >>> my_module = nn.Linear(...)
            >>> sharded_module = FSDP(my_module)
            >>> full_state_dict_config = FullStateDictConfig(offload_to_cpu=True, rank0_only=True)
            >>> with FSDP.state_dict_type(sharded_module, StateDictType.FULL_STATE_DICT, full_state_dict_config):
            >>>     full_dict = sharded_module.state_dict()
            >>> full_dict.keys()
            >>> odict_keys(['weight', 'bias'])
            >>> # using local state dict
            >>> with FSDP.state_dict_type(sharded_module, StateDictType.LOCAL_STATE_DICT):
            >>>     local_dict = sharded_module.state_dict()
            >>> local_dict.keys()
            >>> odict_keys(['flat_param', 'inner.flat_param'])

        .. warning:: This needs to be called on all ranks since it uses
            collective communications.
        """
        # TODO (rohan-varma): separate these out once a state_dict pre-hook
        # is available.
        if torch.cuda.is_available():
            torch.cuda.synchronize()
        self._lazy_init()
        if self._is_root:
            _clear_grads_if_needed(self._fsdp_handles(self))
        if self._state_dict_type == StateDictType.FULL_STATE_DICT:
            # Get config args
            full_state_dict_config = (
                self._state_dict_config
                if self._state_dict_config is not None
                else FullStateDictConfig()
            )
            rank0_only = full_state_dict_config.rank0_only
            offload_to_cpu = full_state_dict_config.offload_to_cpu
            summon_ctx = (
                self._summon_full_params(
                    recurse=False,
                    writeback=False,
                    offload_to_cpu=offload_to_cpu,
                    rank0_only=rank0_only,
                )
                if self.training_state != TrainingState.SUMMON_FULL_PARAMS
                else contextlib.suppress()
            )
            with summon_ctx:
                # Since buffers stay in their low precision throughout runtime,
                # we must explicitly restore them to their original dtypes for
                # model checkpointing. We have the root module cast for all
                # submodules.
                # TODO: Investigate if this can and should be refactored into
                # `summon_full_params()`.
                if self._is_root and self._mixed_precision_enabled_for_buffers():
                    buffers, buffer_dtypes = _get_buffers_and_dtypes_for_checkpoint(
                        self, self
                    )
                    _cast_buffers_to_dtype_and_device(
                        buffers, buffer_dtypes, self.compute_device
                    )
                state_dict = super().state_dict(*args, **kwargs)

            # TODO: support offload to CPU in post state dict hook.
            if not rank0_only or self.rank == 0:
                return state_dict
            else:
                return {}

        elif (
            self._state_dict_type == StateDictType.LOCAL_STATE_DICT
            or self._state_dict_type == StateDictType.SHARDED_STATE_DICT
        ):
            if self._has_params and not self._handles[0].uses_sharded_strategy:
                raise RuntimeError(
                    "sharded_state_dict/local_state_dict can only be called "
                    "when parameters are flatten and sharded."
                )
            return super().state_dict(*args, **kwargs)
        else:
            raise ValueError(f"Unknown StateDictType {self._state_dict_type}.")

    def forward(self, *args: Any, **kwargs: Any) -> Any:
        """
        Runs the forward pass for the wrapped module, inserting FSDP-specific
        pre- and post-forward sharding logic.
        """
        with torch.autograd.profiler.record_function(
            "FullyShardedDataParallel.forward"
        ):
            self._lazy_init()
            args, kwargs = _fsdp_root_pre_forward(self, *args, **kwargs)
            unused = None
            unshard_fn = functools.partial(_pre_forward_unshard, self, self._handles)
            # Do not free the root's parameters in the post-forward for
            # `FULL_SHARD` with the intention that they are immediately used
            # for backward computation (though this may not be true)
            free_unsharded_flat_params = [
                not self._is_root
                and handle._config.sharding_strategy
                == HandleShardingStrategy.FULL_SHARD
                for handle in self._handles
            ]
            reshard_fn = functools.partial(
                _reshard,
                self,
                self._handles,
                free_unsharded_flat_params,
            )
            _pre_forward(
                self, self._handles, unshard_fn, self._fsdp_wrapped_module, unused
            )
            for handle in self._handles:
                p_assert(
                    handle.flat_param.device == self.compute_device,
                    "Expected `FlatParameter` to be on the compute device "
                    f"{self.compute_device} but got {handle.flat_param.device}",
                )
            output = self._fsdp_wrapped_module(*args, **kwargs)
<<<<<<< HEAD
            return _post_forward(
                self, self._handles, reshard_fn, unused, unused, output
=======
            return self._post_forward(self._handles, reshard_fn, unused, unused, output)

    def _pre_forward(
        self,
        handles: List[FlatParamHandle],
        unshard_fn: Optional[Callable],
        module: nn.Module,
        input: Any,
    ):
        """
        Runs the pre-forward logic. This includes an opportunity to unshard
        currently sharded parameters such as those for the current forward and
        registering post-backward hooks for these current parameters.

        Args:
            handles (List[FlatParamHandle]): Handles giving the parameters
                used in the current forward.
            unshard_fn (Optional[Callable]): A callable to unshard any
                currently sharded parameters or ``None`` to not do any
                unsharding.
            module (nn.Module): Unused; expected by the hook signature.
            input (Any): Unused; expected by the hook signature.
        """
        self.training_state = TrainingState.FORWARD_BACKWARD
        self._exec_order_data.record_pre_forward(handles, self.training)
        for handle in handles:
            handle._training_state = HandleTrainingState.FORWARD
        if unshard_fn is not None:
            unshard_fn()
        # Register post-backward hooks to reshard the parameters and
        # reduce-scatter their gradients. They must be re-registered every
        # forward pass in case the `grad_fn` is mutated.
        self._register_post_backward_hooks(handles)

    def _pre_forward_unshard(
        self,
        handles: List[FlatParamHandle],
    ) -> None:
        """Unshards parameters in the pre-forward."""
        if handles:
            _unshard(
                self, handles, self._streams["unshard"], self._streams["pre_unshard"]
>>>>>>> fdc41978
            )

    @staticmethod
    @contextlib.contextmanager
    def summon_full_params(
        module,
        recurse: bool = True,
        writeback: bool = True,
        rank0_only: bool = False,
        offload_to_cpu: bool = False,
        with_grads: bool = False,
    ) -> Generator:
        r"""A context manager to expose full params for FSDP instances.
        Can be useful *after* forward/backward for a model to get
        the params for additional processing or checking. It can take a non-FSDP
        module and will summon full params for all contained FSDP modules as
        well as their children, depending on the ``recurse`` argument.

        .. note:: This can be used on inner FSDPs.
        .. note:: This can *not* be used within a forward or backward pass. Nor
            can forward and backward be started from within this context.
        .. note:: Parameters will revert to their local shards after the context
            manager exits, storage behavior is the same as forward.
        .. note:: The full parameters can be modified, but only the portion
            corresponding to the local param shard will persist after the
            context manager exits (unless ``writeback=False``, in which case
            changes will be discarded). In the case where FSDP does not shard
            the parameters, currently only when ``world_size == 1``, or ``NO_SHARD``
            config, the modification is persisted regardless of ``writeback``.
        .. note:: This method works on modules which are not FSDP themselves but
            may contain multiple independent FSDP units. In that case, the given
            arguments will apply to all contained FSDP units.

        .. warning:: Note that ``rank0_only=True`` in conjunction with
            ``writeback=True`` is not currently supported and will raise an
            error. This is because model parameter shapes would be different
            across ranks within the context, and writing to them can lead to
            inconsistency across ranks when the context is exited.

        .. warning:: Note that ``offload_to_cpu`` and ``rank0_only=False`` will
            result in full parameters being redundantly copied to CPU memory for
            GPUs that reside on the same machine, which may incur the risk of
            CPU OOM. It is recommended to use ``offload_to_cpu`` with
            ``rank0_only=True``.

        Args:
            recurse (bool, Optional): recursively summon all params for nested
                FSDP instances (default: True).
            writeback (bool, Optional): if ``False``, modifications to params are
                discarded after the context manager exits;
                disabling this can be slightly more efficient (default: True)
            rank0_only (bool, Optional): if ``True``, full parameters are
                materialized on only global rank 0. This means that within the
                context, only rank 0 will have full parameters and the other
                ranks will have sharded parameters. Note that setting
                ``rank0_only=True`` with ``writeback=True`` is not supported,
                as model parameter shapes will be different across ranks
                within the context, and writing to them can lead to
                inconsistency across ranks when the context is exited.
            offload_to_cpu (bool, Optional): If ``True``, full parameters are
                offloaded to CPU. Note that this offloading currently only
                occurs if the parameter is sharded (which is only not the case
                for world_size = 1 or ``NO_SHARD`` config). It is recommended
                to use ``offload_to_cpu`` with ``rank0_only=True`` to avoid
                redundant copies of model parameters being offloaded to the same CPU memory.
            with_grads (bool, Optional): If ``True``, gradients are also
                unsharded with the parameters. Currently, this is only
                supported when passing ``use_orig_params=True`` to the FSDP
                constructor and ``offload_to_cpu=False`` to this method.
                (Default: ``False``)
        """
        # Note that we specify root_only as FSDP roots will handle summoning
        # child FSDP instances based on recurse argument.
        root_fsdp_modules = FullyShardedDataParallel.fsdp_modules(
            module, root_only=True
        )
        # Summon all params for all FSDP instances
        with contextlib.ExitStack() as stack:
            for module in root_fsdp_modules:
                stack.enter_context(
                    module._summon_full_params(
                        recurse=recurse,
                        writeback=writeback,
                        rank0_only=rank0_only,
                        offload_to_cpu=offload_to_cpu,
                        with_grads=with_grads,
                    )
                )
            # Yield to the caller, with full params in all FSDP instances.
            yield
        # Exiting from the ExitStack will reshard all params.
        return

    @contextlib.contextmanager
    def _summon_full_params(
        self,
        recurse: bool = True,
        writeback: bool = True,
        rank0_only: bool = False,
        offload_to_cpu: bool = False,
        with_grads: bool = False,
    ):
        if with_grads and (offload_to_cpu or not self._use_orig_params):
            raise NotImplementedError(
                f"with_grads={with_grads} "
                f"use_orig_params={self._use_orig_params} "
                f"offload_to_cpu={offload_to_cpu} "
                f"is not supported yet"
            )
        if writeback and rank0_only:
            raise ValueError(
                "writeback=True and rank0_only=True is not supported, as model "
                "parameter shapes will be different across ranks, and writing "
                "to them can lead to inconsistencies across ranks when the "
                "context is exited."
            )
        if offload_to_cpu and not rank0_only:
            warnings.warn(
                "offload_to_cpu and rank0_only=False will result in "
                "full parameters being redundantly copied to CPU memory for "
                "GPUs that reside on the same machine, which may incur the risk of "
                "CPU OOM. It is recommended to use ``offload_to_cpu`` with "
                "rank0_only=True."
            )

        if recurse:
            with contextlib.ExitStack() as stack:
                for module in self.fsdp_modules(self):
                    stack.enter_context(
                        module._summon_full_params(
                            recurse=False,
                            writeback=writeback,
                            rank0_only=rank0_only,
                            offload_to_cpu=offload_to_cpu,
                            with_grads=with_grads,
                        )
                    )
                yield
            return

        torch.cuda.synchronize()
        self._lazy_init()
        self._assert_state([TrainingState.IDLE])
        for handle in self._handles:
            assert handle._training_state == HandleTrainingState.IDLE
        self.training_state = TrainingState.SUMMON_FULL_PARAMS
        for handle in self._handles:
            handle._training_state = HandleTrainingState.SUMMON_FULL_PARAMS

        if self._is_root:
            _clear_grads_if_needed(self._fsdp_handles(self))
        free_unsharded_flat_params = [
            handle.needs_unshard() for handle in self._handles
        ]
        # No need to call `wait_stream()` since we unshard in the computation
        # stream directly
        computation_stream = torch.cuda.current_stream()
        _unshard(self, self._handles, computation_stream, computation_stream)
        if with_grads:
            _unshard_grads(self._handles)

        if rank0_only and self.rank != 0:
            # Free the unsharded flattened parameter early
            _reshard(self, self._handles, free_unsharded_flat_params)
            if with_grads:
                _reshard_grads(self._handles)
            try:
                yield
            finally:
                self.training_state = TrainingState.IDLE
                for handle in self._handles:
                    handle._training_state = HandleTrainingState.IDLE
        else:
            # Unflatten the unsharded flattened parameters
            with contextlib.ExitStack() as stack:
                # Invariant: rank == 0 or !rank0_only
                for handle in self._handles:
                    if offload_to_cpu and handle.uses_sharded_strategy:
                        stack.enter_context(handle.to_cpu())
                        # TODO (awgu): Since PyTorch enforces that a parameter
                        # and its gradients need to match metadata (e.g.
                        # device), we must move gradients to CPU *after* we
                        # move parameters.
                # TODO (awgu): This FPW call assumes 1 `FlatParameter`
                if not self._use_orig_params:
                    stack.enter_context(self._unflatten_as_params())
                try:
                    yield
                finally:
                    stack.close()
                    if writeback:
                        self._writeback_to_local_shard(self._handles, with_grads)
                    _reshard(self, self._handles, free_unsharded_flat_params)
                    if with_grads:
                        _reshard_grads(self._handles)
                    self.training_state = TrainingState.IDLE
                    for handle in self._handles:
                        handle._training_state = HandleTrainingState.IDLE

    @torch.no_grad()
    def _writeback_to_local_shard(
        self,
        handles: List[FlatParamHandle],
        writeback_grad: bool,
    ):
        """
        For each handle, writes back the this rank's shard of the unsharded
        flattened parameter to the sharded flattened parameter. If
        ``writeback_grad=True``, then writes back to the sharded gradient as
        well.

        Precondition: Each handle's ``FlatParameter`` 's data points to the
        padded unsharded flattened parameter.
        """
        for handle in handles:
            # For `NO_SHARD`, `_local_shard` is the unsharded flattened
            # parameter and `grad` is the unsharded gradient, so there is no
            # need to writeback for either
            if not handle.uses_sharded_strategy:
                continue
            assert (
                handle.flat_param.ndim == 1
            ), f"Expects `flat_param` to be flattened but got {handle.flat_param.shape}"

            # Get the unpadded shard instead of the padded shard to persist
            # user changes to the padding (though FSDP does not explicitly
            # support this)
            param_shard, _ = FlatParamHandle._get_unpadded_shard(
                handle.flat_param,
                handle.rank,
                handle.world_size,
            )
            handle.flat_param._local_shard[: param_shard.numel()].copy_(param_shard)
            if writeback_grad:
                existing_grad = handle.sharded_grad
                if existing_grad is not None:
                    grad_shard, _ = FlatParamHandle._get_unpadded_shard(
                        handle.flat_param.grad,
                        handle.rank,
                        handle.world_size,
                    )
                    existing_grad[: grad_shard.numel()].copy_(grad_shard)

    @contextlib.contextmanager
    def _unflatten_as_params(self) -> Generator:
        """
        Assumes that the flattened parameter is unsharded. When in the context,
        de-registers the flattened parameter and unflattens the original
        parameters as ``nn.Parameter`` views into the flattened parameter.
        After the context, re-registers the flattened parameter and restores
        the original parameters as ``Tensor`` views into the flattened
        parameter.
        """
        if not self._handles:
            yield
        else:
            self._deregister_flat_param()
            try:
                with self._handles[0].unflatten_as_params():
                    yield
            finally:
                if not self._handles[0]._use_orig_params:
                    self._register_flat_param()

    def _register_flat_param(self):
        """
        Registers the flattened parameter to the wrapped module, making it
        visible to ``nn.Module`` methods.

        We do not use :meth:`nn.Module.register_parameter` because we want
        ``FLAT_PARAM`` to always be an attribute but dynamically change whether
        it is visible to ``nn.Module`` methods.
        """
        if self._has_params:
            self.module._parameters[FLAT_PARAM] = self._handles[0].flat_param

    def _deregister_flat_param(self):
        """
        De-registers the flattened parameter from the wrapped module, hiding it
        from ``nn.Module`` methods.

        We do not use ``del`` because we want ``FLAT_PARAM`` to always be an
        attribute but dynamically change whether it is visible to ``nn.Module``
        methods.
        """
        if self._has_params:
            self.module._parameters.pop(FLAT_PARAM, None)

    @contextlib.contextmanager
    def _deregister_orig_params_ctx(self):
        """
        This deregisters the original parameters and exposes the
        :class:`FlatParameter` s. If a :class:`FlatParameter` is sharded, then
        this refreshes the sharded views before exiting. This method shouuld
        only be called when using the original parameters.
        """
        p_assert(
            self._use_orig_params,
            "`_deregister_orig_params_ctx()` should only be called when "
            "`_use_orig_params=True`",
        )
        for fsdp_module in self.fsdp_modules(self):
            fsdp_module._deregister_orig_params()
        try:
            yield
        finally:
            for fsdp_module in self.fsdp_modules(self):
                fsdp_module._register_orig_params()

    def _deregister_orig_params(self):
        """
        Deregisters the original parameters; registers the ``FlatParameter``.
        """
        p_assert(
            len(self._handles) <= 1,
            "Expects <=1 handle per FSDP instance; needs to be refactored "
            "for >1 handle (e.g. non-recursive wrapping)",
        )
        if not self._handles:
            return
        handle = self._handles[0]
        p_assert(
            handle._use_orig_params,
            f"Inconsistent `_use_orig_params` -- FSDP: {self._use_orig_params} "
            f"handle: {handle._use_orig_params}",
        )
        handle._deregister_orig_params()
        self._register_flat_param()

    def _register_orig_params(self):
        """
        Deregisters the ``FlatParameter``; registers the original parameters.
        """
        if not self._handles:
            return
        handle = self._handles[0]
        self._deregister_flat_param()
        if handle.is_sharded(handle.flat_param):
            handle._use_sharded_views()
            handle._use_sharded_grad_views()
        else:
            handle._use_unsharded_views(as_params=True)

    def _apply(self, *args, **kwargs):
        """
        When using the original parameters, this deregisters the original
        parameters and exposes the :class:`FlatParameter` s before calling
        ``_apply()``.
        """
        # When using the original parameters: Since (1) the `FlatParameter`s
        # own the storage and (2) `_apply()` is the subroutine underlying the
        # most common storage-changing ops like `to()` and `cuda()`, we
        # override `_apply()` to have the storage change directly performed on
        # the `FlatParameter`s instead of applying to the original parameters
        # and then writing back to the `FlatParameter`s.
        with (
            self._deregister_orig_params_ctx()
            if self._use_orig_params
            else contextlib.suppress()
        ):
            return super()._apply(*args, **kwargs)

    def named_buffers(
        self,
        *args,
        **kwargs,
    ) -> Iterator[Tuple[str, torch.Tensor]]:
        """
        Overrides :meth:`named_buffers()` to intercept buffer names and
        remove all occurrences of the FSDP-specific flattened buffer prefix
        when inside the :meth:`summon_full_params` context manager.
        """
        should_clean_name = (
            self.training_state == TrainingState.SUMMON_FULL_PARAMS
            or self._use_orig_params
        )
        for buffer_name, buffer in super().named_buffers(*args, **kwargs):
            if should_clean_name:
                # Remove any instances of the FSDP-specific prefix; there can
                # be multiple in the case of nested FSDP modules
                buffer_name = buffer_name.replace(FSDP_PREFIX, "")
            yield (buffer_name, buffer)

    def named_parameters(
        self,
        *args,
        **kwargs,
    ) -> Iterator[Tuple[str, torch.nn.Parameter]]:
        """
        Overrides :meth:`named_parameters()` to intercept parameter names and
        remove all occurrences of the FSDP-specific flattened parameter prefix
        when inside the :meth:`summon_full_params` context manager.
        """
        should_clean_name = (
            self.training_state == TrainingState.SUMMON_FULL_PARAMS
            or self._use_orig_params
        )
        for param_name, param in super().named_parameters(*args, **kwargs):
            if should_clean_name:
                # Remove any instances of the FSDP-specific prefix; there can
                # be multiple in the case of nested FSDP modules
                param_name = param_name.replace(FSDP_PREFIX, "")
            yield (param_name, param)

<<<<<<< HEAD
=======
    def _register_pre_backward_hooks(
        self,
        outputs: Any,
        handles: List[FlatParamHandle],
    ) -> Any:
        """
        Registers pre-backward hooks on the tensors that require gradients in
        the forward pass outputs ``outputs``, which were computed using the
        ``FlatParameter`` s of ``handles``.

        Returns:
            Forward pass outputs with pre-backward hooks registered to tensors
            that require gradients.
        """
        # If there is no gradient computation, then there is no need for
        # pre-backward logic
        if not torch.is_grad_enabled():
            return outputs

        if self._is_root:
            self._post_backward_callback_queued = False  # only defined on the root

        handles_key = tuple(handles)
        if handles_key:
            # Since these handles' `FlatParameter`s participated in a forward,
            # we conservatively assume that they will be used in the backward
            self._needs_pre_backward_unshard[handles_key] = False
            self._ran_pre_backward_hook[handles_key] = False

        def _pre_backward_hook(_handles: List[FlatParamHandle], *unused: Any) -> None:
            """Prepares ``_handles`` 's ``FlatParameter`` s for gradient
            computation."""
            _handles_key = tuple(_handles)  # avoid shadowing `handles_key`
            # Only run the pre-backward hook once per group of handles involved
            # in the same module forward computation
            if _handles_key and self._ran_pre_backward_hook.get(_handles_key, False):
                return

            with torch.autograd.profiler.record_function(
                "FullyShardedDataParallel._pre_backward_hook"
            ):
                # Queue the post-backward callback once for the root FSDP
                # instance to attach it to the outermost backward graph task so
                # that it is called after all backward calls complete
                if self._is_root and not self._post_backward_callback_queued:
                    self._queue_wait_for_post_backward()
                    _clear_grads_if_needed(self._fsdp_handles(self))
                elif _handles_key:
                    self._assert_state([TrainingState.IDLE])
                self.training_state = TrainingState.FORWARD_BACKWARD
                # Queueing the post-backward callback is the only logic that is
                # not per-handle in the pre-backward hook, so we can return
                # early here if there are no handles.
                if not _handles_key:
                    return
                for handle in _handles:
                    handle._training_state = HandleTrainingState.BACKWARD_PRE

                # If the handles have been prefetched, this `_unshard()` simply
                # switches to using the unsharded parameter
                _unshard(
                    self,
                    _handles,
                    self._streams["unshard"],
                    self._streams["pre_unshard"],
                )
                torch.cuda.current_stream().wait_stream(self._streams["unshard"])

                # Set this to `False` to ensure that a mistargeted prefetch
                # does not actually unshard these handles
                self._needs_pre_backward_unshard[_handles_key] = False
                self._prefetch_handles(_handles_key)
                for handle in _handles:
                    handle.prepare_gradient_for_backward()
                self._ran_pre_backward_hook[_handles_key] = True

        def _register_hook(t: torch.Tensor) -> torch.Tensor:
            if t.requires_grad:
                t.register_hook(functools.partial(_pre_backward_hook, handles))
                self._needs_pre_backward_unshard[handles_key] = True
            return t

        return _apply_to_tensors(_register_hook, outputs)

    def _register_post_backward_hooks(
        self,
        handles: List[FlatParamHandle],
    ) -> None:
        """
        Registers post-backward hooks on the ``FlatParameter`` s'
        ``AccumulateGrad`` objects to reshard and to reduce-scatter gradients.

        The ``AccumulateGrad`` object represents the last function that
        finalizes the ``FlatParameter`` 's gradient, so it only runs after its
        entire gradient computation has finished.

        We register the post-backward hook only once in the *first* forward
        that a ``FlatParameter`` participates in. This relies on the
        ``AccumulateGrad`` object being preserved through multiple forwards.
        """
        # If there is no gradient computation, then there is no need for
        # post-backward logic
        if not torch.is_grad_enabled():
            return
        for handle in handles:
            flat_param = handle.flat_param
            already_registered = hasattr(flat_param, "_post_backward_hook_state")
            if already_registered or not flat_param.requires_grad:
                continue
            # Get the `AccumulateGrad` object
            temp_flat_param = flat_param.expand_as(flat_param)
            p_assert(
                temp_flat_param.grad_fn is not None,
                "The `grad_fn` is needed to access the `AccumulateGrad` and "
                "register the post-backward hook",
            )
            acc_grad = temp_flat_param.grad_fn.next_functions[0][0]
            hook_handle = acc_grad.register_hook(
                functools.partial(self._post_backward_hook, handle)
            )
            flat_param._post_backward_hook_state = (acc_grad, hook_handle)  # type: ignore[attr-defined]

    @torch.no_grad()
    def _post_backward_hook(
        self,
        handle: FlatParamHandle,
        *unused: Any,
    ) -> None:
        """
        Reduce-scatters the gradient of ``handle`` 's ``FlatParameter``.

        Precondition: The ``FlatParameter`` 's ``.grad`` attribute contains the
        unsharded gradient for the local batch.

        Postcondition:
        - If using ``NO_SHARD``, then the ``.grad`` attribute is the reduced
        unsharded gradient.
        - Otherwise, the ``_saved_grad_shard`` attribute is the reduced sharded
        gradient (accumulating with any existing gradient).
        """
        param = handle.flat_param
        param._post_backward_called = True
        with torch.autograd.profiler.record_function(
            "FullyShardedDataParallel._post_backward_hook"
        ):
            self._assert_state([TrainingState.FORWARD_BACKWARD])
            self.training_state = TrainingState.FORWARD_BACKWARD
            p_assert(
                handle._training_state == HandleTrainingState.BACKWARD_PRE,
                f"Expects `BACKWARD_PRE` state but got {handle._training_state}",
            )
            handle._training_state = HandleTrainingState.BACKWARD_POST

            if (
                self._use_param_exec_order_policy()
                and self._param_exec_order_prep_stage
            ):
                # In self._fsdp_params_exec_order, the parameters are ordered based on
                # the execution order in the backward pass in the first iteration.
                self._fsdp_params_exec_order.append(param)

            if param.grad is None:
                return
            if param.grad.requires_grad:
                raise RuntimeError(
                    "FSDP only works with gradients that don't require gradients"
                )

            free_unsharded_flat_param = self._should_free_unsharded_flat_param(handle)
            _reshard(self, [handle], [free_unsharded_flat_param])

            # TODO (awgu): Post-backward prefetching does not support the
            # multiple handles per module case (which was why we keyed by
            # *tuple*). The post-backward hook runs per handle, not per group
            # of handles. To generalize this, we may need a 2-level mapping,
            # where we map each individual handle to its groups of handles and
            # then from the groups of handles to their indices in the order.
            handles_key = (handle,)
            self._prefetch_handles(handles_key)

            if not self._sync_gradients:
                return

            # Wait for all ops in the current stream (e.g. gradient
            # computation) to finish before reduce-scattering the gradient
            self._streams["post_backward"].wait_stream(torch.cuda.current_stream())

            with torch.cuda.stream(self._streams["post_backward"]):
                orig_grad_data = param.grad.data
                if (
                    self._mixed_precision_enabled_for_reduce()
                    and not self._low_precision_hook_enabled()
                ):
                    # Cast gradient to precision in which it should be communicated.
                    # If a low precision hook is registered and reduce_dtype is specified
                    # in `MixedPrecision`, communication hook will take care of
                    # casting to lower precision and back.
                    # TODO: Make this a communication hook when communication hooks
                    # are implemented for FSDP. Note that this is a noop if the
                    # reduce_dtype matches the param dtype.
                    param.grad.data = param.grad.data.to(
                        self.mixed_precision.reduce_dtype
                    )

                if self._exec_order_data.is_first_iter:
                    # For all sharding strategies communication is performed through `_communication_hook`:
                    # default comm hooks are: `reduce_scatter` for sharded strategies and
                    # `all_reduce` for non-sharded strategies. This checks asserts that `_communication_hook`
                    # and `_communication_hook_state`, required for communication not `None`.`
                    p_assert(
                        self._communication_hook is not None,
                        "Communication hook should not be None",
                    )
                    p_assert(
                        self._communication_hook_state is not None,
                        "Communication hook state should not be None",
                    )
                grad = param.grad.data
                if handle.uses_sharded_strategy:
                    # We clear `param.grad` to permit repeated gradient
                    # computations when this FSDP module is called multiple times.
                    # This is to avoid a race among multiple re-entrant backward
                    # passes. For example, the second backward pass computation
                    # precedes ahead of the first backward pass reduction, which is
                    # possible since the reduction is in a different stream and is
                    # async. Then, the first backward pass may be incorrectly
                    # reducing the second backward pass's `param.grad`.
                    # The reduced gradients are accumulated in
                    # `param._saved_grad_shard`, and the gradient reductions can
                    # happen in arbitrary order, though we tolerate this due to the
                    # (approximate) commutativity of floating-point addition.
                    param.grad = None
                    grad_flatten = torch.flatten(grad)
                    chunks = list(grad_flatten.chunk(self.world_size))
                    num_pad = self.world_size * chunks[0].numel() - grad.numel()
                    input_flattened = F.pad(grad_flatten, [0, num_pad])
                    output = torch.zeros_like(chunks[0])
                    self._communication_hook(
                        self._communication_hook_state, input_flattened, output
                    )

                    self._cast_grad_to_param_dtype(output, param)

                    # To support gradient accumulation outside `no_sync()`, we save
                    # the gradient data to `param._saved_grad_shard` before the
                    # backward pass, accumulate gradients into it here, and set
                    # `param.grad` with the accumulated value at the end of the
                    # backward pass in preparation for the optimizer step.
                    accumulate_grad = hasattr(param, "_saved_grad_shard")
                    if accumulate_grad:
                        p_assert(
                            param._saved_grad_shard.shape == output.shape,  # type: ignore[attr-defined]
                            "Shape mismatch when accumulating gradients: "  # type: ignore[attr-defined]
                            f"existing grad shape={param._saved_grad_shard.shape} "
                            f"new grad shape={output.shape}",  # type: ignore[attr-defined]
                        )
                        p_assert(
                            param._saved_grad_shard.device == output.device,  # type: ignore[attr-defined]
                            "Device mismatch when accumulating gradients: "  # type: ignore[attr-defined]
                            f"existing grad device={param._saved_grad_shard.device} "
                            f"new grad device={output.device}",  # type: ignore[attr-defined]
                        )
                        param._saved_grad_shard += output  # type: ignore[attr-defined]
                    else:
                        param._saved_grad_shard = output  # type: ignore[attr-defined]
                    grad = param._saved_grad_shard  # type: ignore[attr-defined]
                else:
                    if self.sharding_strategy == ShardingStrategy.NO_SHARD:
                        self._communication_hook(
                            self._communication_hook_state, param.grad
                        )

                    # For NO_SHARD keeping grads in the reduced precision, we
                    # can simply omit the cast as needed, we can't do this for
                    # other sharding strategies because grad field is assigned
                    # in _finalize_params. TODO (rvarm1) this divergence in
                    # logic is not ideal.
                    if not self._mixed_precision_keep_low_precision_grads():
                        self._cast_grad_to_param_dtype(param.grad, param)

                # Regardless of sharding or not, offload the grad to CPU if we are
                # offloading params. This is so param and grad reside on same device
                # which is needed for the optimizer step.
                if handle._config.offload_params:
                    # We specify non_blocking=True
                    # and ensure the appropriate synchronization is done by waiting
                    # streams in _wait_for_post_backward.
                    param._cpu_grad.copy_(  # type: ignore[attr-defined]
                        grad.detach(), non_blocking=True
                    )
                    # Don't let this memory get reused until after the transfer.
                    grad.data.record_stream(torch.cuda.current_stream())

                # After _post_backward_hook returns, orig_grad_data will eventually
                # go out of scope, at which point it could otherwise be freed for
                # further reuse by the main stream while the div/reduce_scatter/copy
                # are underway in the post_backward stream. See:
                # github.com/NVIDIA/apex/blob/master/apex/parallel/distributed.py
                orig_grad_data.record_stream(self._streams["post_backward"])

                if handle._use_orig_params:
                    # Since the handle's `FlatParameter` completed its gradient
                    # computation, we should reset the gradient noneness mask
                    handle._reset_is_grad_none()
                    # Delay using sharded gradient views until after the
                    # reduce-scatter instead of immediately after resharding
                    handle._use_sharded_grad_views()

    def _cast_grad_to_param_dtype(
        self,
        grad: torch.Tensor,
        param: FlatParameter,
    ):
        """
        Casts gradient ``grad`` back to the full parameter dtype so that the
        optimizer step runs with that dtype. This performs an actual cast if
        1. parameters were in reduced precision during the forward since then
        gradients would be in that reduced precision, or
        2. parameters were not in reduced precision but gradients were in
        reduced precision for communication.
        However, if a low precision communication hook is registered, then this
        dtype cast happens in the hook instead.
        """
        self._assert_state(TrainingState.FORWARD_BACKWARD)
        if not self._low_precision_hook_enabled() and (
            self._mixed_precision_enabled_for_params()
            or self._mixed_precision_enabled_for_reduce()
        ):
            low_prec_grad_data = grad.data
            grad.data = grad.data.to(dtype=param.dtype)
            # Do not let the low precision gradient memory get reused until
            # the cast to full parameter precision completes
            low_prec_grad_data.record_stream(torch.cuda.current_stream())

    def _should_free_unsharded_flat_param(self, handle: FlatParamHandle):
        return (
            self._sync_gradients and handle.uses_sharded_strategy
        ) or handle._config.sharding_strategy == HandleShardingStrategy.FULL_SHARD

    def _queue_wait_for_post_backward(self) -> None:
        """
        Queues a post-backward callback from the root FSDP instance, which
        should happen at the beginning of its pre-backward.
        """
        p_assert(
            self._is_root,
            "`_queue_wait_for_post_backward()` should be called on the root FSDP instance",
        )
        if self._post_backward_callback_queued:
            return
        self._assert_state([TrainingState.IDLE])
        self._post_backward_callback_queued = True
        Variable._execution_engine.queue_callback(self._wait_for_post_backward)

>>>>>>> fdc41978
    @torch.no_grad()
    def _wait_for_post_backward(self) -> None:
        """Wait for post-backward to finish. Only called on root instance."""
        assert self._is_root, "_wait_for_post_backward can only be called on root."
        # Root's training state might be backward_pre or backward_post depending on
        # if root parameter's post backward hook was called. The post-backward hook
        # may not have been called if gradient was not computed for this param/FSDP
        # module.

        if self._sync_gradients:
            torch.cuda.current_stream().wait_stream(self._streams["post_backward"])
            if self.cpu_offload.offload_params:
                # We need to wait for the non-blocking GPU ->
                # CPU grad transfers to finish. We need to do this for GPU -> CPU
                # copies because when grad is on CPU, it won't wait for any CUDA
                # stream to finish GPU -> CPU copies unless we explicitly block the
                # host-side with synchronize().
                torch.cuda.current_stream().synchronize()
        self._exec_order_data.next_iter()

        # A backward pass is done, clean up below.
        def _catch_all_reshard(fsdp_module: FullyShardedDataParallel) -> None:
            """
            Reshards full parameters that may have not been resharded in
            post_backward_hook. This can happen when an FSDP module's output
            is used in forward so its pre-backward fires unsharding the param,
            but post-backward does not fire since the output was not ultimately
            used in loss computation so FSDP parameter did not get a gradient.
            """
            # Note that we wrap resharding logic in a try-catch as a defensive
            # approach, as if an error is thrown, we are in the backwards pass,
            # and autograd would not print out much useful info about the actual
            # error hit.
            try:
                free_unsharded_flat_params: List[bool] = []
                handles_to_reshard: List[FlatParamHandle] = []
                for handle in fsdp_module._handles:
                    # TODO: This already-resharded check is brittle:
                    # https://github.com/pytorch/pytorch/issues/83956
                    already_resharded = (
                        handle.flat_param.data_ptr()
                        == handle.flat_param._local_shard.data_ptr()
                    )
                    if already_resharded:
                        continue
                    free_unsharded_flat_params.append(
                        _should_free_in_backward(fsdp_module, handle)
                    )
                    handles_to_reshard.append(handle)
                _reshard(self, handles_to_reshard, free_unsharded_flat_params)
            except Exception as e:
                p_assert(
                    False,
                    f"Got exception while resharding module {fsdp_module}: {str(e)}",
                    raise_assertion_error=False,
                )
                raise e

        def _finalize_params(fsdp_module: FullyShardedDataParallel) -> None:
            """Helper used below on all fsdp modules."""
            for handle in fsdp_module._handles:
                p = handle.flat_param
                if p.requires_grad:
                    if hasattr(p, "_post_backward_hook_state"):
                        p_assert(
                            len(p._post_backward_hook_state) == 2,  # type: ignore[attr-defined]
                            "p._post_backward_hook_state fields are not valid.",
                        )
                        p._post_backward_hook_state[1].remove()  # type: ignore[attr-defined]
                        delattr(p, "_post_backward_hook_state")
                    if not self._sync_gradients:
                        # Preserve the gradient accumulation state if not
                        # synchronizing gradients: `p.grad` remains the
                        # unsharded gradient accumulated from prior `no_sync()`
                        # iterations, and `p._saved_grad_shard` remains the
                        # sharded gradient from the last synchronized iteration
                        continue
                    handle.prepare_gradient_for_optim()
                    p_assert(
                        hasattr(p, "_post_backward_called"),
                        "Expected flag _post_backward_called to be set on param.",
                    )
                    # Reset _post_backward_called in preparation for the next iteration.
                    p._post_backward_called = False

        # Update root and nested FSDP's hooks and flags.
        for m in self.fsdp_modules(self):  # includes self
            _catch_all_reshard(m)
            _finalize_params(m)
            m._ran_pre_backward_hook.clear()
            m.training_state = TrainingState.IDLE
            for handle in m._handles:
                handle._training_state = HandleTrainingState.IDLE
            m._handles_prefetched.clear()
            if m._is_root:
                # reset this flag for cases like "one forward pass + multiple backward passes"
                self._post_backward_callback_queued = False

        if self._use_param_exec_order_policy() and self._param_exec_order_prep_stage:
            self._param_exec_order_policy_second_iter_init()

    def _param_exec_order_policy_second_iter_init(self) -> None:
        self._param_exec_order_prep_stage = False
        # Let the parameters in self._fsdp_params_exec_order ordered based on
        # the execution order in the forward pass.
        self._fsdp_params_exec_order.reverse()
        for m in self.modules():
            if m is not self and isinstance(m, FullyShardedDataParallel):
                assert hasattr(
                    m, "_param_exec_order_policy"
                ), "Non-root FSDP modules should also have _param_exec_order_policy attribute"
                assert hasattr(
                    m, "_param_exec_order_prep_stage"
                ), "Non-root FSDP modules should also have _param_exec_order_prep_stage attribute"
                m._param_exec_order_prep_stage = False
        # TODO (linjianma): Construct a fsdp_wrap_map whose keys are all children modules with a FSDP wrap,
        # and values are its FSDP wraps. These children FSDP wraps will be detached from the root FSDP module
        # and will be used to schedule the parameters (rebuild_full_params and reshard).
        # TODO (linjianma): Remove all internal FSDP wraps from the root FSDP module.
        # TODO (linjianma): Based on self._fsdp_params_exec_order, get the information
        # needed to patch the forward() function of each key in the fsdp_wrap_map. The rules are as follows:
        # 1: Before each forward(), rebuild_full_params of all parameters that are currently sharded and
        # will be used in the forward, and reshard all parameters that are currently full and will not be
        # used in the next forward()
        # 2: After each forward(), reshard all parameters just used in the forward, and rebuild_full_params of
        # all parameters that will be used next.
        # TODO (linjianma): Patch the forward of each model in the keys
        # of fsdp_wrap_map based on the information above.

    def _assert_state(self, state: Union[TrainingState, List[TrainingState]]) -> None:
        """Assert we are in the given state."""
        # Since assert can be turned off and this error checking
        # is really important, we use explicit error checking
        # and raise a ValueError if needed.
        if isinstance(state, TrainingState):
            state = [state]
        if self.training_state not in state:
            msg = (
                f"expected to be in states {state} but current state "
                f"is {self.training_state}"
            )
            # In case we are failing in the context of autograd hook, asserting
            # may not generate useful msg. So, let's print it to be sure.
            if self.rank == 0:
                print(f"Asserting FSDP instance is: {self}")
                print(f"ERROR: {msg}")
                traceback.print_stack()
            raise ValueError(msg)

    @contextmanager
    def no_sync(self) -> Generator:
        """
        A context manager to disable gradient synchronizations across FSDP
        instances. Within this context, gradients will be accumulated in module
        variables, which will later be synchronized in the first
        forward-backward pass after exiting the context. This should only be
        used on the root FSDP instance and will recursively apply to all
        children FSDP instances.

        .. note:: This likely results in higher memory usage because FSDP will
            accumulate the full model gradients (instead of gradient shards)
            until the eventual sync.

        .. note:: When used with CPU offloading, the gradients will not be
            offloaded to CPU when inside the context manager. Instead, they
            will only be offloaded right after the eventual sync.
        """
        self._lazy_init()
        if not self._is_root:
            raise RuntimeError(
                "`no_sync()` on inner FSDP instances is not supported. Please call `no_sync()` on root FSDP module."
            )
        self._assert_state(TrainingState.IDLE)
        old_flags = []
        for m in self.modules():
            if isinstance(m, FullyShardedDataParallel):
                old_flags.append((m, m._sync_gradients))
                m._sync_gradients = False
        try:
            yield
        finally:
            for m, old_flag in old_flags:
                assert not m._sync_gradients, (
                    "`_sync_gradients` was incorrectly set to "
                    "`True` while in the `no_sync()` context manager"
                )
                m._sync_gradients = old_flag

    @torch.no_grad()
    def clip_grad_norm_(
        self, max_norm: Union[float, int], norm_type: Union[float, int] = 2.0
    ) -> torch.Tensor:
        """
        Clips the gradient norm of all parameters. The norm is computed over
        all parameters' gradients as viewed as a single vector, and the
        gradients are modified in-place.

        Args:
            max_norm (float or int): max norm of the gradients
            norm_type (float or int): type of the used p-norm. Can be ``'inf'``
                for infinity norm.

        Returns:
            Total norm of the parameters (viewed as a single vector).

        .. note:: This is analogous to ``torch.nn.utils.clip_grad_norm_`` but
            handles the partitioning and multiple devices per rank under the
            hood. The default torch util is not applicable here, because each
            rank only has a partial view of all the grads in the model, so
            calling it for FSDP models would lead to different scaling being
            applied per subset of model parameters.

        .. warning:: This needs to be called on all ranks since it uses
            collective communications.
        """
        self._lazy_init()
        if not self._is_root:
            raise RuntimeError(
                "`clip_grad_norm_()` should only be called on the root FSDP instance"
            )
        self._assert_state(TrainingState.IDLE)
        _wait_for_computation_stream(
            torch.cuda.current_stream(),
            self._streams["unshard"],
            self._streams["pre_unshard"],
        )

        max_norm = float(max_norm)
        norm_type = float(norm_type)
        # Compute the local gradient norm (only including this rank's shard
        # of the gradients)
        local_norm = _get_grad_norm(self.parameters(), norm_type).to(
            self.compute_device
        )
        # Reconstruct the total gradient norm depending on the norm type
        if norm_type == math.inf:
            total_norm = local_norm
            dist.all_reduce(
                total_norm, op=torch.distributed.ReduceOp.MAX, group=self.process_group
            )
        else:
            total_norm = local_norm**norm_type
            dist.all_reduce(total_norm, group=self.process_group)
            total_norm = total_norm ** (1.0 / norm_type)
        if self.cpu_offload.offload_params:
            total_norm = total_norm.cpu()

        clip_coef = torch.tensor(
            max_norm, dtype=total_norm.dtype, device=total_norm.device
        ) / (total_norm + 1e-6)
        # Multiplying by the clamped coefficient is meaningless when it is
        # equal to 1, but it avoids the host-device sync that would result from
        # `if clip_coef < 1`
        clip_coef_clamped = torch.clamp(clip_coef, max=1.0)
        grads = [param.grad for param in self.parameters() if param.grad is not None]
        for grad in grads:
            grad.detach().mul_(clip_coef_clamped.to(grad.device))
        return total_norm

    @staticmethod
    def _warn_optim_input(optim_input):
        if optim_input is not None:
            warnings.warn(
                "The `optim_input` argument is deprecated and will be removed after PyTorch 1.13. You may remove it "
                "from your code without changing its functionality."
            )

    @staticmethod
    def _is_using_optim_input(optim_input, optim) -> bool:
        if optim_input is None and optim is None:
            # Use the default behavior of `optim_input``
            return True
        if optim_input is not None:
            # Use the `optim_input` code path
            return True
        # Use the `optim` code path
        return False

    @staticmethod
    def _raise_on_use_orig_params_optim_checkpoint(model: nn.Module):
        if any(
            fsdp_module._use_orig_params
            for fsdp_module in FullyShardedDataParallel.fsdp_modules(model)
        ):
            raise NotImplementedError(
                "Optimizer state checkpointing is not supported yet for `use_orig_params=True`"
            )

    @staticmethod
    def full_optim_state_dict(
        model: torch.nn.Module,
        optim: torch.optim.Optimizer,
        optim_input: Optional[
            Union[
                List[Dict[str, Any]],
                Iterable[torch.nn.Parameter],
            ]
        ] = None,
        rank0_only: bool = True,
        group: Optional[dist.ProcessGroup] = None,
    ) -> Dict[str, Any]:
        """
        Consolidates the full optimizer state on rank 0 and returns it
        as a :class:`dict` following the convention of
        :meth:`torch.optim.Optimizer.state_dict`, i.e. with keys ``"state"``
        and ``"param_groups"``. The flattened parameters in ``FSDP`` modules
        contained in ``model`` are mapped back to their unflattened parameters.

        .. warning:: This needs to be called on all ranks since it uses
            collective communications. However, if ``rank0_only=True``, then
            the state dict is only populated on rank 0, and all other ranks
            return an empty :class:`dict`.

        .. warning:: Unlike ``torch.optim.Optimizer.state_dict()``, this method
            uses full parameter names as keys instead of parameter IDs.

        .. note:: Like in :meth:`torch.optim.Optimizer.state_dict`, the tensors
            contained in the optimizer state dict are not cloned, so there may
            be aliasing surprises. For best practices, consider saving the
            returned optimizer state dict immediately, e.g. using
            ``torch.save()``.

        Args:
            model (torch.nn.Module): Root module (which may or may not be a
                :class:`FullyShardedDataParallel` instance) whose parameters
                were passed into the optimizer ``optim``.
            optim (torch.optim.Optimizer): Optimizer for ``model`` 's
                parameters.
            optim_input (Optional[Union[List[Dict[str, Any]], Iterable[torch.nn.Parameter]]]):
                Input passed into the optimizer ``optim`` representing either a
                :class:`list` of parameter groups or an iterable of parameters;
                if ``None``, then this method assumes the input was
                ``model.parameters()``. This argument is deprecated, and there
                is no need to pass it in anymore. (Default: ``None``)
            rank0_only (bool): If ``True``, saves the populated :class:`dict`
                only on rank 0; if ``False``, saves it on all ranks. (Default:
                ``True``)
            group (dist.ProcessGroup): Model's process group or ``None`` if using
                the default process group. (Default: ``None``)

        Returns:
            Dict[str, Any]: A :class:`dict` containing the optimizer state for
            ``model`` 's original unflattened parameters and including keys
            "state" and "param_groups" following the convention of
            :meth:`torch.optim.Optimizer.state_dict`. If ``rank0_only=True``,
            then nonzero ranks return an empty :class:`dict`.
        """
        FullyShardedDataParallel._raise_on_use_orig_params_optim_checkpoint(model)
        FullyShardedDataParallel._warn_optim_input(optim_input)
        using_optim_input = FullyShardedDataParallel._is_using_optim_input(
            optim_input,
            optim,
        )
        return _optim_state_dict(
            model=model,
            optim=optim,
            optim_input=optim_input,
            rank0_only=rank0_only,
            shard_state=False,
            group=group,
            using_optim_input=using_optim_input,
        )

    @staticmethod
    def sharded_optim_state_dict(
        model: torch.nn.Module,
        optim: torch.optim.Optimizer,
        optim_input: Optional[
            Union[
                List[Dict[str, Any]],
                Iterable[torch.nn.Parameter],
            ]
        ] = None,
        group: Optional[dist.ProcessGroup] = None,
    ) -> Dict[str, Any]:
        """
        The API is similar to :meth:`full_optim_state_dict` but this API chunks
        all non-zero-dimension states to :class:`ShardedTensor` to save memory.
        This API should only be used when the model ``state_dict`` is derived
        with the context manager ``with state_dict_type(SHARDED_STATE_DICT):``.

        For the detailed usage, refer to :meth:`full_optim_state_dict`.

        .. warning:: The returned state dict contains ``ShardedTensor`` and
            cannot be directly used by the regular ``optim.load_state_dict``.
        """
        FullyShardedDataParallel._raise_on_use_orig_params_optim_checkpoint(model)
        FullyShardedDataParallel._warn_optim_input(optim_input)
        using_optim_input = FullyShardedDataParallel._is_using_optim_input(
            optim_input,
            optim,
        )
        # TODO: The ultimate goal of the optimizer state APIs should be the same
        # as state_dict/load_state_dict -- using one API to get optimizer states
        # and one API to load optimizer states. ``state_dict_type`` will be used
        # to decide which optimizer states should be returned.
        # There are currently two APIs to load a full optimizer state. So the
        # first step of the unification is to merge the two full optimizer state
        # loading APIs.
        # Task: https://github.com/pytorch/pytorch/issues/82232
        return _optim_state_dict(
            model=model,
            optim=optim,
            optim_input=optim_input,
            rank0_only=False,
            shard_state=True,
            group=group,
            using_optim_input=using_optim_input,
        )

    @staticmethod
    def shard_full_optim_state_dict(
        full_optim_state_dict: Dict[str, Any],
        model: torch.nn.Module,
        optim_input: Optional[
            Union[
                List[Dict[str, Any]],
                Iterable[torch.nn.Parameter],
            ]
        ] = None,
        optim: Optional[torch.optim.Optimizer] = None,
    ) -> Dict[str, Any]:
        """
        Shards the full optimizer state dict ``full_optim_state_dict`` by
        remapping the state to flattened parameters instead of unflattened
        parameters and restricting to only this rank's part of the optimizer
        state. The first argument should be the return value of
        :meth:`full_optim_state_dict`.

        Example::

            >>> # xdoctest: +SKIP("undefined variables")
            >>> from torch.distributed.fsdp import FullyShardedDataParallel as FSDP
            >>> model, optim = ...
            >>> full_osd = FSDP.full_optim_state_dict(model, optim)
            >>> torch.save(full_osd, PATH)
            >>> # Define new model with possibly different world size
            >>> new_model, new_optim = ...
            >>> full_osd = torch.load(PATH)
            >>> sharded_osd = FSDP.shard_full_optim_state_dict(full_osd, new_model)
            >>> new_optim.load_state_dict(sharded_osd)

        .. note:: Both :meth:`shard_full_optim_state_dict` and
            :meth:`scatter_full_optim_state_dict` may be used to get the
            sharded optimizer state dict to load. Assuming that the full
            optimizer state dict resides in CPU memory, the former requires
            each rank to have the full dict in CPU memory, where each rank
            individually shards the dict without any communication, while the
            latter requires only rank 0 to have the full dict in CPU memory,
            where rank 0 moves each shard to GPU memory (for NCCL) and
            communicates it to ranks appropriately. Hence, the former has
            higher aggregate CPU memory cost, while the latter has higher
            communication cost.

        Args:
            full_optim_state_dict (Dict[str, Any]): Optimizer state dict
                corresponding to the unflattened parameters and holding the
                full non-sharded optimizer state.
            model (torch.nn.Module): Root module (which may or may not be a
                :class:`FullyShardedDataParallel` instance) whose parameters
                correspond to the optimizer state in ``full_optim_state_dict``.
            optim_input (Optional[Union[List[Dict[str, Any]], Iterable[torch.nn.Parameter]]]):
                Input passed into the optimizer representing either a
                :class:`list` of parameter groups or an iterable of parameters;
                if ``None``, then this method assumes the input was
                ``model.parameters()``. This argument is deprecated, and there
                is no need to pass it in anymore. (Default: ``None``)
            optim (Optional[torch.optim.Optimizer]): Optimizer that will load
                the state dict returned by this method. This is the preferred
                argument to use over ``optim_input``. (Default: ``None``)

        Returns:
            Dict[str, Any]: The full optimizer state dict now remapped to
            flattened parameters instead of unflattened parameters and
            restricted to only include this rank's part of the optimizer state.
        """
        FullyShardedDataParallel._raise_on_use_orig_params_optim_checkpoint(model)
        FullyShardedDataParallel._warn_optim_input(optim_input)
        using_optim_input = FullyShardedDataParallel._is_using_optim_input(
            optim_input,
            optim,
        )
        sharded_osd = _flatten_optim_state_dict(
            full_optim_state_dict,
            model,
            True,
        )
        return _rekey_sharded_optim_state_dict(
            sharded_osd,
            model,
            optim,
            optim_input,
            using_optim_input,
        )

    @staticmethod
    def flatten_sharded_optim_state_dict(
        sharded_optim_state_dict: Dict[str, Any],
        model: torch.nn.Module,
        optim_input: Optional[
            Union[
                List[Dict[str, Any]],
                Iterable[torch.nn.Parameter],
            ]
        ] = None,
        optim: Optional[torch.optim.Optimizer] = None,
    ) -> Dict[str, Any]:
        """
        The API is similar to :meth:`shard_full_optim_state_dict`. The only
        difference is that the input ``sharded_optim_state_dict`` should be
        returned from :meth:`sharded_optim_state_dict`. Therefore, there will
        be all-gather calls on each rank to gather ``ShardedTensor`` s.

        Args:
            sharded_optim_state_dict (Dict[str, Any]): Optimizer state dict
                corresponding to the unflattened parameters and holding the
                sharded optimizer state.
            model (torch.nn.Module):
                Refer to :meth:``shard_full_optim_state_dict``.

        Returns:
            Refer to :meth:`shard_full_optim_state_dict`.
        """
        FullyShardedDataParallel._raise_on_use_orig_params_optim_checkpoint(model)
        FullyShardedDataParallel._warn_optim_input(optim_input)
        using_optim_input = FullyShardedDataParallel._is_using_optim_input(
            optim_input,
            optim,
        )
        # TODO: The implementation is the same as ``shard_full_optim_state_dict``.
        # See the TODO in ``shard_full_optim_state_dict`` for the future
        # unification plan.
        flattened_osd = _flatten_optim_state_dict(
            sharded_optim_state_dict,
            model=model,
            shard_state=True,
        )
        return _rekey_sharded_optim_state_dict(
            flattened_osd,
            model,
            optim,
            optim_input,
            using_optim_input,
        )

    @staticmethod
    def scatter_full_optim_state_dict(
        full_optim_state_dict: Optional[Dict[str, Any]],
        model: torch.nn.Module,
        optim_input: Optional[
            Union[
                List[Dict[str, Any]],
                Iterable[torch.nn.Parameter],
            ]
        ] = None,
        optim: Optional[torch.optim.Optimizer] = None,
        group: Optional[Any] = None,
    ) -> Dict[str, Any]:
        """
        Scatters the full optimizer state dict from rank 0 to all other ranks,
        returning the sharded optimizer state dict on each rank. The return
        value is the same as :meth:`shard_full_optim_state_dict`, and on rank
        0, the first argument should be the return value of
        :meth:`full_optim_state_dict`.

        Example::

            >>> # xdoctest: +SKIP("undefined variables")
            >>> from torch.distributed.fsdp import FullyShardedDataParallel as FSDP
            >>> model, optim = ...
            >>> full_osd = FSDP.full_optim_state_dict(model, optim)  # only non-empty on rank 0
            >>> # Define new model with possibly different world size
            >>> new_model, new_optim, new_group = ...
            >>> sharded_osd = FSDP.scatter_full_optim_state_dict(full_osd, new_model, group=new_group)
            >>> new_optim.load_state_dict(sharded_osd)

        .. note:: Both :meth:`shard_full_optim_state_dict` and
            :meth:`scatter_full_optim_state_dict` may be used to get the
            sharded optimizer state dict to load. Assuming that the full
            optimizer state dict resides in CPU memory, the former requires
            each rank to have the full dict in CPU memory, where each rank
            individually shards the dict without any communication, while the
            latter requires only rank 0 to have the full dict in CPU memory,
            where rank 0 moves each shard to GPU memory (for NCCL) and
            communicates it to ranks appropriately. Hence, the former has
            higher aggregate CPU memory cost, while the latter has higher
            communication cost.

        Args:
            full_optim_state_dict (Optional[Dict[str, Any]]): Optimizer state
                dict corresponding to the unflattened parameters and holding
                the full non-sharded optimizer state if on rank 0; the argument
                is ignored on nonzero ranks.
            model (torch.nn.Module): Root module (which may or may not be a
                :class:`FullyShardedDataParallel` instance) whose parameters
                correspond to the optimizer state in ``full_optim_state_dict``.
            optim_input (Optional[Union[List[Dict[str, Any]], Iterable[torch.nn.Parameter]]]):
                Input passed into the optimizer representing either a
                :class:`list` of parameter groups or an iterable of parameters;
                if ``None``, then this method assumes the input was
                ``model.parameters()``. This argument is deprecated, and there
                is no need to pass it in anymore. (Default: ``None``)
            optim (Optional[torch.optim.Optimizer]): Optimizer that will load
                the state dict returned by this method. This is the preferred
                argument to use over ``optim_input``. (Default: ``None``)
            group (dist.ProcessGroup): Model's process group or ``None`` if
                using the default process group. (Default: ``None``)

        Returns:
            Dict[str, Any]: The full optimizer state dict now remapped to
            flattened parameters instead of unflattened parameters and
            restricted to only include this rank's part of the optimizer state.
        """
        FullyShardedDataParallel._raise_on_use_orig_params_optim_checkpoint(model)
        FullyShardedDataParallel._warn_optim_input(optim_input)
        using_optim_input = FullyShardedDataParallel._is_using_optim_input(
            optim_input,
            optim,
        )
        # Try to use the passed-in process group, the model's process group,
        # or the default process group (i.e. `None`) in that priority order
        if group is None and hasattr(model, "process_group"):
            group = model.process_group
        rank = dist.get_rank(group)
        world_size = dist.get_world_size(group)
        # Check for a valid broadcast device, preferring GPU when available
        using_nccl = dist.distributed_c10d._check_for_nccl_backend(group)
        broadcast_device = (
            torch.device("cuda") if torch.cuda.is_available() else torch.device("cpu")
        )
        if using_nccl and not torch.cuda.is_available():
            raise RuntimeError("NCCL requires a GPU for collectives")
        # Flatten the optimizer state dict and construct a copy with the
        # positive-dimension tensors' shapes in place of the tensors themselves
        # since those tensors will be broadcast separately to avoid copying
        if rank == 0:
            if full_optim_state_dict is None:
                raise ValueError("Rank 0 must pass in the full optimizer state dict")
            flat_osd = _flatten_optim_state_dict(
                full_optim_state_dict,
                model=model,
                shard_state=False,
            )
            processed_osd = _process_pos_dim_tensor_state(flat_osd, world_size)
        # Broadcast the optim state dict without positive-dimension tensor
        # state and the FSDP parameter IDs from rank 0 to all ranks
        processed_osd = _broadcast_processed_optim_state_dict(
            processed_osd if rank == 0 else None,
            rank,
            group,
        )
        # Broadcast positive-dimension tensor state (both sharded tensors for
        # FSDP parameters and unsharded tensors for non-FSDP parameters)
        sharded_osd = _broadcast_pos_dim_tensor_states(
            processed_osd,
            flat_osd if rank == 0 else None,
            rank,
            world_size,
            group,
            broadcast_device,
        )
        # Rekey the optimizer state dict to use parameter IDs according to this
        # rank's `optim`
        sharded_osd = _rekey_sharded_optim_state_dict(
            sharded_osd,
            model,
            optim,
            optim_input,
            using_optim_input,
        )
        return sharded_osd

    @staticmethod
    def rekey_optim_state_dict(
        optim_state_dict: Dict[str, Any],
        optim_state_key_type: OptimStateKeyType,
        model: torch.nn.Module,
        optim_input: Optional[
            Union[
                List[Dict[str, Any]],
                Iterable[torch.nn.Parameter],
            ]
        ] = None,
        optim: Optional[torch.optim.Optimizer] = None,
    ) -> Dict[str, Any]:
        """
        Re-keys the optimizer state dict ``optim_state_dict`` to use the key
        type ``optim_state_key_type``. This can be used to achieve
        compatibility between optimizer state dicts from models with FSDP
        instances and ones without.

        To re-key an FSDP full optimizer state dict (i.e. from
        :meth:`full_optim_state_dict`) to use parameter IDs and be loadable to
        a non-wrapped model::

            >>> # xdoctest: +SKIP("undefined variables")
            >>> wrapped_model, wrapped_optim = ...
            >>> full_osd = FSDP.full_optim_state_dict(wrapped_model, wrapped_optim)
            >>> nonwrapped_model, nonwrapped_optim = ...
            >>> rekeyed_osd = FSDP.rekey_optim_state_dict(full_osd, OptimStateKeyType.PARAM_ID, nonwrapped_model)
            >>> nonwrapped_optim.load_state_dict(rekeyed_osd)

        To re-key a normal optimizer state dict from a non-wrapped model to be
        loadable to a wrapped model::

            >>> # xdoctest: +SKIP("undefined variables")
            >>> nonwrapped_model, nonwrapped_optim = ...
            >>> osd = nonwrapped_optim.state_dict()
            >>> rekeyed_osd = FSDP.rekey_optim_state_dict(osd, OptimStateKeyType.PARAM_NAME, nonwrapped_model)
            >>> wrapped_model, wrapped_optim = ...
            >>> sharded_osd = FSDP.shard_full_optim_state_dict(rekeyed_osd, wrapped_model)
            >>> wrapped_optim.load_state_dict(sharded_osd)

        Returns:
            Dict[str, Any]: The optimizer state dict re-keyed using the
            parameter keys specified by ``optim_state_key_type``.
        """
        FullyShardedDataParallel._warn_optim_input(optim_input)
        using_optim_input = FullyShardedDataParallel._is_using_optim_input(
            optim_input,
            optim,
        )
        assert optim_state_key_type in (
            OptimStateKeyType.PARAM_NAME,
            OptimStateKeyType.PARAM_ID,
        )
        osd = optim_state_dict  # alias
        # Validate that the existing parameter keys are uniformly typed
        uses_param_name_mask = [type(param_key) is str for param_key in osd["state"]]
        uses_param_id_mask = [type(param_key) is int for param_key in osd["state"]]
        if (any(uses_param_name_mask) and not all(uses_param_name_mask)) or (
            any(uses_param_id_mask) and not all(uses_param_id_mask)
        ):
            error_msg = f"Invalid parameter keys: {osd['state'].keys()}"
            raise ValueError(error_msg)
        # Return directly if the existing key type matches the target key type
        if (
            optim_state_key_type == OptimStateKeyType.PARAM_NAME
            and all(uses_param_name_mask)
        ) or (
            optim_state_key_type == OptimStateKeyType.PARAM_ID
            and all(uses_param_id_mask)
        ):
            return osd
        # Otherwise, actually perform the re-keying
        new_osd = {}
        if optim_state_key_type == OptimStateKeyType.PARAM_NAME:  # ID -> name
            param_id_to_param = (
                _get_param_id_to_param_from_optim_input(model, optim_input)
                if using_optim_input
                else _get_param_id_to_param(optim)
            )
            param_to_param_name = _get_param_to_param_name(model)
            param_id_to_param_name: List[str] = [
                param_to_param_name[param] for param in param_id_to_param
            ]
            new_osd["state"] = {
                param_id_to_param_name[param_id]: param_state
                for param_id, param_state in osd["state"].items()
            }
            new_osd["param_groups"] = copy.deepcopy(osd["param_groups"])
            for param_group in new_osd["param_groups"]:
                param_group["params"] = sorted(
                    [
                        param_id_to_param_name[param_id]
                        for param_id in param_group["params"]
                    ]
                )
            return new_osd
        elif optim_state_key_type == OptimStateKeyType.PARAM_ID:  # name -> ID
            param_name_to_param = _get_param_name_to_param(model)
            param_to_param_id = (
                _get_param_to_param_id_from_optim_input(model, optim_input)
                if using_optim_input
                else _get_param_to_param_id(optim)
            )
            # Because not all model parameters may be passed as the optimizer
            # input, we may need to drop some parameters from this mapping
            param_name_to_param_id = {
                param_name: param_to_param_id[param]
                for param_name, param in param_name_to_param.items()
                if param in param_to_param_id
            }
            new_osd["state"] = {
                param_name_to_param_id[param_name]: param_state
                for param_name, param_state in osd["state"].items()
            }
            new_osd["param_groups"] = copy.deepcopy(osd["param_groups"])
            for param_group in new_osd["param_groups"]:
                param_group["params"] = sorted(
                    [
                        param_name_to_param_id[param_name]
                        for param_name in param_group["params"]
                    ]
                )
            return new_osd
        return new_osd  # should never reach here

    def register_comm_hook(self, state: object, hook: callable):
        """
        Registers a communication hook which is an enhancement that provides a
        flexible hook to users where they can specify how FSDP aggregates gradients
        across multiple workers.
        This hook can be used to implement several algorithms like
        `GossipGrad <https://arxiv.org/abs/1803.05880>`_ and gradient compression
        which involve different communication strategies for
        parameter syncs while training with :class:`FullyShardedDataParallel`.

        .. warning ::
            FSDP communication hook should be registered before running an initial forward pass
            and only once.

        Args:
            state (object): Passed to the hook to maintain any state information during the training process.
                            Examples include error feedback in gradient compression,
                            peers to communicate with next in `GossipGrad <https://arxiv.org/abs/1803.05880>`_, etc.
                            It is locally stored by each worker
                            and shared by all the gradient tensors on the worker.
            hook (Callable): Callable, which has one of the following signatures:
                            1) ``hook: Callable[torch.Tensor] -> None``:
                            This function takes in a Python tensor, which represents
                            the full, flattened, unsharded gradient with respect to all variables
                            corresponding to the model this FSDP unit is wrapping
                            (that are not wrapped by other FSDP sub-units).
                            It then performs all necessary processing and returns ``None``;
                            2) ``hook: Callable[torch.Tensor, torch.Tensor] -> None``:
                            This function takes in two Python tensors, the first one represents
                            the full, flattened, unsharded gradient with respect to all variables
                            corresponding to the model this FSDP unit is wrapping
                            (that are not wrapped by other FSDP sub-units). The latter
                            represents a pre-sized tensor to store a chunk of a sharded gradient after
                            reduction.
                            In both cases, callable performs all necessary processing and returns ``None``.
                            Callables with signature 1 are expected to handle gradient communication for a `NO_SHARD` case.
                            Callables with signature 2 are expected to handle gradient communication for sharded cases.

        """
        if not self.check_is_root():
            raise AssertionError(
                "register_comm_hook can only be called on a root instance."
            )
        for submodule in self.fsdp_modules(self):
            assert (
                not submodule._hook_registered
            ), "communication hook can be only registered once"
            submodule._hook_registered = True
            assert submodule._communication_hook == _get_default_comm_hook(
                self.sharding_strategy
            ), f"communication hook should be default, but it is {submodule._communication_hook.__name__} instead"
            submodule._communication_hook_state = state
            submodule._communication_hook = hook

    def _init_param_exec_order_wrap_policy(self, *args, **kwargs) -> None:
        auto_wrap_policy = kwargs["auto_wrap_policy"]
        module = kwargs["module"]
        assert hasattr(auto_wrap_policy, "tracing_config")
        if not _TORCH_FX_AVAIL:
            assert (
                auto_wrap_policy.tracing_config is None
            ), "tracing_config should be None when torch.fx is not enabled"
        elif isinstance(auto_wrap_policy.tracing_config, TracingConfig):
            tracer = auto_wrap_policy.tracing_config.tracer
            execution_info = _init_execution_info(module)

            for m in module.modules():
                assert not isinstance(
                    m, FullyShardedDataParallel
                ), "The input module of _patch_tracer should not contain FSDP modules"

            with _patch_tracer(
                tracer=tracer,
                root_module=module,
                execution_info=execution_info,
            ):
                try:
                    tracer.trace(module, auto_wrap_policy.tracing_config.concrete_args)
                except BaseException as e:
                    raise RuntimeError(
                        "tracer.trace failed inside _init_param_exec_order_wrap_policy"
                        f" with the error: {e}."
                    )
        else:
            assert (
                auto_wrap_policy.tracing_config is None
            ), "tracing_config should either be an instance of TracingConfig or be None"
        # The initial FSDP wrapping is done with auto_wrap_policy.init_policy
        kwargs["auto_wrap_policy"] = auto_wrap_policy.init_policy
        self.__init__(*args, **kwargs)
        self._param_exec_order_policy: bool = True
        # self._param_exec_order_prep_stage is set to True before we get the execution order
        self._param_exec_order_prep_stage: bool = True
        # A list that stores the flatten parameters and its name based on the parameter execution order
        self._fsdp_params_exec_order: List[FlatParameter] = []
        if _TORCH_FX_AVAIL and isinstance(
            auto_wrap_policy.tracing_config, TracingConfig
        ):
            # Initialize a dict that maps each module to its parent FSDP wrap
            module_to_fsdp: Dict[nn.Module, FullyShardedDataParallel] = dict()
            for wrap in self.fsdp_modules(self):
                module_to_fsdp[wrap.module] = wrap
            # Set self._fsdp_params_exec_order based on execution_info.module_forward_order.
            # TODO (linjianma): self._fsdp_params_exec_order will be set based on
            # the parameter execution order rather than module_forward_order,
            # once the non-recursive wrapping policy is fully implemented.
            for m in execution_info.module_forward_order:
                if m in module_to_fsdp:
                    for flat_param in module_to_fsdp[m].params:
                        self._fsdp_params_exec_order.append(flat_param)
            self._param_exec_order_prep_stage = False

        for m in self.modules():
            if m is not self and isinstance(m, FullyShardedDataParallel):
                # Assignment by reference, so each children FSDP wrap has access to
                # the _fsdp_params_exec_order of the root module
                m._fsdp_params_exec_order = self._fsdp_params_exec_order
                m._param_exec_order_policy = self._param_exec_order_policy
                m._param_exec_order_prep_stage = self._param_exec_order_prep_stage

    def _use_param_exec_order_policy(self) -> bool:
        return (
            hasattr(self, "_param_exec_order_policy") and self._param_exec_order_policy
        )

    def _is_param_exec_order_prep_stage(self) -> bool:
        is_prep_stage = (
            hasattr(self, "_param_exec_order_prep_stage")
            and self._param_exec_order_prep_stage
        )
        if not is_prep_stage:
            for p in self.parameters():
                assert not hasattr(
                    p, "_params_exec_order_hook_handle"
                ), "When not in execution order prep stage, all _params_exec_order_hook_handle should be removed."
        return is_prep_stage


def _get_grad_norm(
    params: List[nn.Parameter],
    norm_type: float,
) -> torch.Tensor:
    """
    Returns the gradient norm of parameters ``param`` s, where the gradients
    are viewed as a single vector.
    """
    params_with_grad = [param for param in params if param.grad is not None]
    if len(params_with_grad) == 0:
        return torch.tensor(0.0)
    grads = [param.grad for param in params_with_grad]
    grad_dtypes = set(grad.dtype for grad in grads)
    if len(grad_dtypes) != 1:
        raise ValueError(
            f"Requires uniform dtype across all gradients but got {grad_dtypes}"
        )
    # Compute the gradient norm in FP32, where we treat the gradients as a
    # single vector
    grad_norm = torch.linalg.vector_norm(
        torch.stack(
            [
                torch.linalg.vector_norm(grad.detach(), norm_type, dtype=torch.float32)
                for grad in grads
            ],
        ),
        norm_type,
        dtype=torch.float32,
    )
    grad_norm = grad_norm.to(grads[0].dtype)
    return grad_norm


def _get_param_to_param_name(
    model: torch.nn.Module,
) -> Dict[torch.nn.Parameter, str]:
    """
    Constructs a mapping from parameters to their parameter names. ``model``
    should not contain any :class:`FullyShardedDataParallel` instances, which
    means that none of the parameters should be ``FlatParameter`` s. As a
    result, compared to :meth:`_get_param_to_unflat_param_names`, the mapped
    values may be flattened from singleton :class:`list` s to the contained
    names themselves.

    Args:
        model (torch.nn.Module): Root module, which should not contain any
            :class:`FullyShardedDataParallel` instances.
    """
    param_to_param_names = _get_param_to_unflat_param_names(model)
    for param_names in param_to_param_names.values():
        assert len(param_names) > 0, (
            "`_get_param_to_unflat_param_names()` " "should not construct empty lists"
        )
        if len(param_names) > 1:
            raise RuntimeError(
                "Each parameter should only map to one parameter name but got "
                f"{len(param_names)}: {param_names}"
            )
    param_to_param_name = {
        param: param_names[0] for param, param_names in param_to_param_names.items()
    }
    return param_to_param_name


def _get_param_name_to_param(
    model: torch.nn.Module,
) -> Dict[str, torch.nn.Parameter]:
    """Constructs the inverse mapping of :meth:`_get_param_to_param_name`."""
    param_to_param_name = _get_param_to_param_name(model)
    return dict(zip(param_to_param_name.values(), param_to_param_name.keys()))<|MERGE_RESOLUTION|>--- conflicted
+++ resolved
@@ -48,15 +48,11 @@
     _init_process_group_state,
     _init_runtime_state,
     _init_state_dict_state,
-<<<<<<< HEAD
     _init_streams,
-=======
->>>>>>> fdc41978
 )
 from torch.distributed.fsdp._runtime_utils import (
     _cast_buffers_to_dtype_and_device,
     _clear_grads_if_needed,
-<<<<<<< HEAD
     _fsdp_root_pre_forward,
     _get_buffers_and_dtypes_for_checkpoint,
     _get_buffers_and_dtypes_for_computation,
@@ -66,11 +62,6 @@
     _reshard,
     _reshard_grads,
     _should_free_in_backward,
-=======
-    _prepare_forward_inputs,
-    _reshard,
-    _reshard_grads,
->>>>>>> fdc41978
     _unshard,
     _unshard_grads,
     _wait_for_computation_stream,
@@ -100,18 +91,8 @@
     _post_state_dict_hook,
     _pre_load_state_dict_hook,
 )
-<<<<<<< HEAD
 from ._utils import _free_storage, p_assert
 from .flat_param import FlatParameter, FlatParamHandle, HandleShardingStrategy
-=======
-from ._utils import _apply_to_tensors, _free_storage, p_assert
-from .flat_param import (
-    _HandlesKey,
-    FlatParameter,
-    FlatParamHandle,
-    HandleShardingStrategy,
-)
->>>>>>> fdc41978
 from .wrap import ParamExecOrderWrapPolicy
 
 _TORCH_FX_AVAIL = True
@@ -692,6 +673,12 @@
         Reset instance so :func:`_lazy_init` will run on the next forward.
         """
         self._is_root: Optional[bool] = None
+        for p in self.params:
+            if hasattr(p, "_local_shard"):
+                # We only need to `del` `_local_shard` because
+                # `_init_param_attributes()` gates the logic based on its
+                # existence (and not any of the other attributes).
+                del p._local_shard  # type: ignore[attr-defined]
 
     def _lazy_init(self) -> None:
         """
@@ -858,110 +845,6 @@
         # called for validation in the post-backward callback
         p._post_backward_called = False
 
-<<<<<<< HEAD
-=======
-    def _init_streams(self) -> None:
-        """Initializes CUDA streams for overlapping data transfer and
-        computation. This should only be called on the root FSDP instance."""
-        assert self._is_root
-        assert torch.cuda.is_available()
-        # Stream for unshard logic, including allocating the all-gather
-        # destination tensors and the all-gathers themselves.
-        self._streams["unshard"] = torch.cuda.Stream()
-        # Stream for overlapping gradient reduction with the backward pass
-        # gradient computation.
-        self._streams["post_backward"] = torch.cuda.Stream()
-        # Stream for pre-unshard logic, namely allocations and writes for
-        # CPU offloading (H2D copy) and mixed precision (low precision cast).
-        self._streams["pre_unshard"] = torch.cuda.Stream()
-
-    def _prefetch_handles(
-        self,
-        current_handles_key: _HandlesKey,
-    ) -> None:
-        """
-        Prefetches the next handles if needed (without synchronization). An
-        empty handles key cannot prefetch.
-        """
-        if not current_handles_key:
-            return
-        handles_to_prefetch = self._get_handles_to_prefetch(current_handles_key)
-        for handles_key in handles_to_prefetch:
-            # Prefetch the next set of handles without synchronizing to allow
-            # the sync to happen as late as possible to maximize overlap
-            _unshard(
-                self,
-                handles_key,
-                self._streams["unshard"],
-                self._streams["pre_unshard"],
-            )
-            self._handles_prefetched[handles_key] = True
-
-    def _get_handles_to_prefetch(
-        self,
-        current_handles_key: _HandlesKey,
-    ) -> List[_HandlesKey]:
-        """
-        Returns a :class:`list` of the handles keys to prefetch for the next
-        module(s), where ``current_handles_key`` represents the current module.
-
-        "Prefetching" refers to running the unshard logic early (without
-        synchronization), and the "next" modules depend on the recorded
-        execution order and the current training state.
-        """
-        training_state = self._get_training_state(current_handles_key)
-        valid_training_states = (
-            HandleTrainingState.BACKWARD_PRE,
-            HandleTrainingState.BACKWARD_POST,
-            HandleTrainingState.FORWARD,
-        )
-        p_assert(
-            training_state in valid_training_states,
-            f"Prefetching is only supported in {valid_training_states} but "
-            f"currently in {training_state}",
-        )
-        eod = self._exec_order_data
-        target_handles_keys: List[_HandlesKey] = []
-        if (
-            training_state == HandleTrainingState.BACKWARD_PRE
-            and self.backward_prefetch == BackwardPrefetch.BACKWARD_PRE
-        ) or (
-            training_state == HandleTrainingState.BACKWARD_POST
-            and self.backward_prefetch == BackwardPrefetch.BACKWARD_POST
-        ):
-            target_handles_keys = [
-                target_handles_key
-                for target_handles_key in eod.get_handles_to_backward_prefetch(
-                    current_handles_key
-                )
-                if self._needs_pre_backward_unshard.get(target_handles_key, False)
-                and not self._handles_prefetched.get(target_handles_key, False)
-            ]
-        elif training_state == HandleTrainingState.FORWARD and self.forward_prefetch:
-            target_handles_keys = [
-                target_handles_key
-                for target_handles_key in eod.get_handles_to_forward_prefetch(
-                    current_handles_key
-                )
-                if self._needs_pre_forward_unshard.get(target_handles_key, False)
-                and not self._handles_prefetched.get(target_handles_key, False)
-            ]
-        return target_handles_keys
-
-    def _get_training_state(
-        self,
-        handles_key: _HandlesKey,
-    ) -> HandleTrainingState:
-        """Returns the training state of the handles in ``handles_key``."""
-        p_assert(len(handles_key) > 0, "Expects a non-empty handles key")
-        training_states = set(handle._training_state for handle in handles_key)
-        p_assert(
-            len(training_states) == 1,
-            f"Expects uniform training state but got {training_states}",
-        )
-        return next(iter(training_states))
-
->>>>>>> fdc41978
     @staticmethod
     def set_state_dict_type(
         module: nn.Module,
@@ -1252,53 +1135,8 @@
                     f"{self.compute_device} but got {handle.flat_param.device}",
                 )
             output = self._fsdp_wrapped_module(*args, **kwargs)
-<<<<<<< HEAD
             return _post_forward(
                 self, self._handles, reshard_fn, unused, unused, output
-=======
-            return self._post_forward(self._handles, reshard_fn, unused, unused, output)
-
-    def _pre_forward(
-        self,
-        handles: List[FlatParamHandle],
-        unshard_fn: Optional[Callable],
-        module: nn.Module,
-        input: Any,
-    ):
-        """
-        Runs the pre-forward logic. This includes an opportunity to unshard
-        currently sharded parameters such as those for the current forward and
-        registering post-backward hooks for these current parameters.
-
-        Args:
-            handles (List[FlatParamHandle]): Handles giving the parameters
-                used in the current forward.
-            unshard_fn (Optional[Callable]): A callable to unshard any
-                currently sharded parameters or ``None`` to not do any
-                unsharding.
-            module (nn.Module): Unused; expected by the hook signature.
-            input (Any): Unused; expected by the hook signature.
-        """
-        self.training_state = TrainingState.FORWARD_BACKWARD
-        self._exec_order_data.record_pre_forward(handles, self.training)
-        for handle in handles:
-            handle._training_state = HandleTrainingState.FORWARD
-        if unshard_fn is not None:
-            unshard_fn()
-        # Register post-backward hooks to reshard the parameters and
-        # reduce-scatter their gradients. They must be re-registered every
-        # forward pass in case the `grad_fn` is mutated.
-        self._register_post_backward_hooks(handles)
-
-    def _pre_forward_unshard(
-        self,
-        handles: List[FlatParamHandle],
-    ) -> None:
-        """Unshards parameters in the pre-forward."""
-        if handles:
-            _unshard(
-                self, handles, self._streams["unshard"], self._streams["pre_unshard"]
->>>>>>> fdc41978
             )
 
     @staticmethod
@@ -1703,363 +1541,6 @@
                 param_name = param_name.replace(FSDP_PREFIX, "")
             yield (param_name, param)
 
-<<<<<<< HEAD
-=======
-    def _register_pre_backward_hooks(
-        self,
-        outputs: Any,
-        handles: List[FlatParamHandle],
-    ) -> Any:
-        """
-        Registers pre-backward hooks on the tensors that require gradients in
-        the forward pass outputs ``outputs``, which were computed using the
-        ``FlatParameter`` s of ``handles``.
-
-        Returns:
-            Forward pass outputs with pre-backward hooks registered to tensors
-            that require gradients.
-        """
-        # If there is no gradient computation, then there is no need for
-        # pre-backward logic
-        if not torch.is_grad_enabled():
-            return outputs
-
-        if self._is_root:
-            self._post_backward_callback_queued = False  # only defined on the root
-
-        handles_key = tuple(handles)
-        if handles_key:
-            # Since these handles' `FlatParameter`s participated in a forward,
-            # we conservatively assume that they will be used in the backward
-            self._needs_pre_backward_unshard[handles_key] = False
-            self._ran_pre_backward_hook[handles_key] = False
-
-        def _pre_backward_hook(_handles: List[FlatParamHandle], *unused: Any) -> None:
-            """Prepares ``_handles`` 's ``FlatParameter`` s for gradient
-            computation."""
-            _handles_key = tuple(_handles)  # avoid shadowing `handles_key`
-            # Only run the pre-backward hook once per group of handles involved
-            # in the same module forward computation
-            if _handles_key and self._ran_pre_backward_hook.get(_handles_key, False):
-                return
-
-            with torch.autograd.profiler.record_function(
-                "FullyShardedDataParallel._pre_backward_hook"
-            ):
-                # Queue the post-backward callback once for the root FSDP
-                # instance to attach it to the outermost backward graph task so
-                # that it is called after all backward calls complete
-                if self._is_root and not self._post_backward_callback_queued:
-                    self._queue_wait_for_post_backward()
-                    _clear_grads_if_needed(self._fsdp_handles(self))
-                elif _handles_key:
-                    self._assert_state([TrainingState.IDLE])
-                self.training_state = TrainingState.FORWARD_BACKWARD
-                # Queueing the post-backward callback is the only logic that is
-                # not per-handle in the pre-backward hook, so we can return
-                # early here if there are no handles.
-                if not _handles_key:
-                    return
-                for handle in _handles:
-                    handle._training_state = HandleTrainingState.BACKWARD_PRE
-
-                # If the handles have been prefetched, this `_unshard()` simply
-                # switches to using the unsharded parameter
-                _unshard(
-                    self,
-                    _handles,
-                    self._streams["unshard"],
-                    self._streams["pre_unshard"],
-                )
-                torch.cuda.current_stream().wait_stream(self._streams["unshard"])
-
-                # Set this to `False` to ensure that a mistargeted prefetch
-                # does not actually unshard these handles
-                self._needs_pre_backward_unshard[_handles_key] = False
-                self._prefetch_handles(_handles_key)
-                for handle in _handles:
-                    handle.prepare_gradient_for_backward()
-                self._ran_pre_backward_hook[_handles_key] = True
-
-        def _register_hook(t: torch.Tensor) -> torch.Tensor:
-            if t.requires_grad:
-                t.register_hook(functools.partial(_pre_backward_hook, handles))
-                self._needs_pre_backward_unshard[handles_key] = True
-            return t
-
-        return _apply_to_tensors(_register_hook, outputs)
-
-    def _register_post_backward_hooks(
-        self,
-        handles: List[FlatParamHandle],
-    ) -> None:
-        """
-        Registers post-backward hooks on the ``FlatParameter`` s'
-        ``AccumulateGrad`` objects to reshard and to reduce-scatter gradients.
-
-        The ``AccumulateGrad`` object represents the last function that
-        finalizes the ``FlatParameter`` 's gradient, so it only runs after its
-        entire gradient computation has finished.
-
-        We register the post-backward hook only once in the *first* forward
-        that a ``FlatParameter`` participates in. This relies on the
-        ``AccumulateGrad`` object being preserved through multiple forwards.
-        """
-        # If there is no gradient computation, then there is no need for
-        # post-backward logic
-        if not torch.is_grad_enabled():
-            return
-        for handle in handles:
-            flat_param = handle.flat_param
-            already_registered = hasattr(flat_param, "_post_backward_hook_state")
-            if already_registered or not flat_param.requires_grad:
-                continue
-            # Get the `AccumulateGrad` object
-            temp_flat_param = flat_param.expand_as(flat_param)
-            p_assert(
-                temp_flat_param.grad_fn is not None,
-                "The `grad_fn` is needed to access the `AccumulateGrad` and "
-                "register the post-backward hook",
-            )
-            acc_grad = temp_flat_param.grad_fn.next_functions[0][0]
-            hook_handle = acc_grad.register_hook(
-                functools.partial(self._post_backward_hook, handle)
-            )
-            flat_param._post_backward_hook_state = (acc_grad, hook_handle)  # type: ignore[attr-defined]
-
-    @torch.no_grad()
-    def _post_backward_hook(
-        self,
-        handle: FlatParamHandle,
-        *unused: Any,
-    ) -> None:
-        """
-        Reduce-scatters the gradient of ``handle`` 's ``FlatParameter``.
-
-        Precondition: The ``FlatParameter`` 's ``.grad`` attribute contains the
-        unsharded gradient for the local batch.
-
-        Postcondition:
-        - If using ``NO_SHARD``, then the ``.grad`` attribute is the reduced
-        unsharded gradient.
-        - Otherwise, the ``_saved_grad_shard`` attribute is the reduced sharded
-        gradient (accumulating with any existing gradient).
-        """
-        param = handle.flat_param
-        param._post_backward_called = True
-        with torch.autograd.profiler.record_function(
-            "FullyShardedDataParallel._post_backward_hook"
-        ):
-            self._assert_state([TrainingState.FORWARD_BACKWARD])
-            self.training_state = TrainingState.FORWARD_BACKWARD
-            p_assert(
-                handle._training_state == HandleTrainingState.BACKWARD_PRE,
-                f"Expects `BACKWARD_PRE` state but got {handle._training_state}",
-            )
-            handle._training_state = HandleTrainingState.BACKWARD_POST
-
-            if (
-                self._use_param_exec_order_policy()
-                and self._param_exec_order_prep_stage
-            ):
-                # In self._fsdp_params_exec_order, the parameters are ordered based on
-                # the execution order in the backward pass in the first iteration.
-                self._fsdp_params_exec_order.append(param)
-
-            if param.grad is None:
-                return
-            if param.grad.requires_grad:
-                raise RuntimeError(
-                    "FSDP only works with gradients that don't require gradients"
-                )
-
-            free_unsharded_flat_param = self._should_free_unsharded_flat_param(handle)
-            _reshard(self, [handle], [free_unsharded_flat_param])
-
-            # TODO (awgu): Post-backward prefetching does not support the
-            # multiple handles per module case (which was why we keyed by
-            # *tuple*). The post-backward hook runs per handle, not per group
-            # of handles. To generalize this, we may need a 2-level mapping,
-            # where we map each individual handle to its groups of handles and
-            # then from the groups of handles to their indices in the order.
-            handles_key = (handle,)
-            self._prefetch_handles(handles_key)
-
-            if not self._sync_gradients:
-                return
-
-            # Wait for all ops in the current stream (e.g. gradient
-            # computation) to finish before reduce-scattering the gradient
-            self._streams["post_backward"].wait_stream(torch.cuda.current_stream())
-
-            with torch.cuda.stream(self._streams["post_backward"]):
-                orig_grad_data = param.grad.data
-                if (
-                    self._mixed_precision_enabled_for_reduce()
-                    and not self._low_precision_hook_enabled()
-                ):
-                    # Cast gradient to precision in which it should be communicated.
-                    # If a low precision hook is registered and reduce_dtype is specified
-                    # in `MixedPrecision`, communication hook will take care of
-                    # casting to lower precision and back.
-                    # TODO: Make this a communication hook when communication hooks
-                    # are implemented for FSDP. Note that this is a noop if the
-                    # reduce_dtype matches the param dtype.
-                    param.grad.data = param.grad.data.to(
-                        self.mixed_precision.reduce_dtype
-                    )
-
-                if self._exec_order_data.is_first_iter:
-                    # For all sharding strategies communication is performed through `_communication_hook`:
-                    # default comm hooks are: `reduce_scatter` for sharded strategies and
-                    # `all_reduce` for non-sharded strategies. This checks asserts that `_communication_hook`
-                    # and `_communication_hook_state`, required for communication not `None`.`
-                    p_assert(
-                        self._communication_hook is not None,
-                        "Communication hook should not be None",
-                    )
-                    p_assert(
-                        self._communication_hook_state is not None,
-                        "Communication hook state should not be None",
-                    )
-                grad = param.grad.data
-                if handle.uses_sharded_strategy:
-                    # We clear `param.grad` to permit repeated gradient
-                    # computations when this FSDP module is called multiple times.
-                    # This is to avoid a race among multiple re-entrant backward
-                    # passes. For example, the second backward pass computation
-                    # precedes ahead of the first backward pass reduction, which is
-                    # possible since the reduction is in a different stream and is
-                    # async. Then, the first backward pass may be incorrectly
-                    # reducing the second backward pass's `param.grad`.
-                    # The reduced gradients are accumulated in
-                    # `param._saved_grad_shard`, and the gradient reductions can
-                    # happen in arbitrary order, though we tolerate this due to the
-                    # (approximate) commutativity of floating-point addition.
-                    param.grad = None
-                    grad_flatten = torch.flatten(grad)
-                    chunks = list(grad_flatten.chunk(self.world_size))
-                    num_pad = self.world_size * chunks[0].numel() - grad.numel()
-                    input_flattened = F.pad(grad_flatten, [0, num_pad])
-                    output = torch.zeros_like(chunks[0])
-                    self._communication_hook(
-                        self._communication_hook_state, input_flattened, output
-                    )
-
-                    self._cast_grad_to_param_dtype(output, param)
-
-                    # To support gradient accumulation outside `no_sync()`, we save
-                    # the gradient data to `param._saved_grad_shard` before the
-                    # backward pass, accumulate gradients into it here, and set
-                    # `param.grad` with the accumulated value at the end of the
-                    # backward pass in preparation for the optimizer step.
-                    accumulate_grad = hasattr(param, "_saved_grad_shard")
-                    if accumulate_grad:
-                        p_assert(
-                            param._saved_grad_shard.shape == output.shape,  # type: ignore[attr-defined]
-                            "Shape mismatch when accumulating gradients: "  # type: ignore[attr-defined]
-                            f"existing grad shape={param._saved_grad_shard.shape} "
-                            f"new grad shape={output.shape}",  # type: ignore[attr-defined]
-                        )
-                        p_assert(
-                            param._saved_grad_shard.device == output.device,  # type: ignore[attr-defined]
-                            "Device mismatch when accumulating gradients: "  # type: ignore[attr-defined]
-                            f"existing grad device={param._saved_grad_shard.device} "
-                            f"new grad device={output.device}",  # type: ignore[attr-defined]
-                        )
-                        param._saved_grad_shard += output  # type: ignore[attr-defined]
-                    else:
-                        param._saved_grad_shard = output  # type: ignore[attr-defined]
-                    grad = param._saved_grad_shard  # type: ignore[attr-defined]
-                else:
-                    if self.sharding_strategy == ShardingStrategy.NO_SHARD:
-                        self._communication_hook(
-                            self._communication_hook_state, param.grad
-                        )
-
-                    # For NO_SHARD keeping grads in the reduced precision, we
-                    # can simply omit the cast as needed, we can't do this for
-                    # other sharding strategies because grad field is assigned
-                    # in _finalize_params. TODO (rvarm1) this divergence in
-                    # logic is not ideal.
-                    if not self._mixed_precision_keep_low_precision_grads():
-                        self._cast_grad_to_param_dtype(param.grad, param)
-
-                # Regardless of sharding or not, offload the grad to CPU if we are
-                # offloading params. This is so param and grad reside on same device
-                # which is needed for the optimizer step.
-                if handle._config.offload_params:
-                    # We specify non_blocking=True
-                    # and ensure the appropriate synchronization is done by waiting
-                    # streams in _wait_for_post_backward.
-                    param._cpu_grad.copy_(  # type: ignore[attr-defined]
-                        grad.detach(), non_blocking=True
-                    )
-                    # Don't let this memory get reused until after the transfer.
-                    grad.data.record_stream(torch.cuda.current_stream())
-
-                # After _post_backward_hook returns, orig_grad_data will eventually
-                # go out of scope, at which point it could otherwise be freed for
-                # further reuse by the main stream while the div/reduce_scatter/copy
-                # are underway in the post_backward stream. See:
-                # github.com/NVIDIA/apex/blob/master/apex/parallel/distributed.py
-                orig_grad_data.record_stream(self._streams["post_backward"])
-
-                if handle._use_orig_params:
-                    # Since the handle's `FlatParameter` completed its gradient
-                    # computation, we should reset the gradient noneness mask
-                    handle._reset_is_grad_none()
-                    # Delay using sharded gradient views until after the
-                    # reduce-scatter instead of immediately after resharding
-                    handle._use_sharded_grad_views()
-
-    def _cast_grad_to_param_dtype(
-        self,
-        grad: torch.Tensor,
-        param: FlatParameter,
-    ):
-        """
-        Casts gradient ``grad`` back to the full parameter dtype so that the
-        optimizer step runs with that dtype. This performs an actual cast if
-        1. parameters were in reduced precision during the forward since then
-        gradients would be in that reduced precision, or
-        2. parameters were not in reduced precision but gradients were in
-        reduced precision for communication.
-        However, if a low precision communication hook is registered, then this
-        dtype cast happens in the hook instead.
-        """
-        self._assert_state(TrainingState.FORWARD_BACKWARD)
-        if not self._low_precision_hook_enabled() and (
-            self._mixed_precision_enabled_for_params()
-            or self._mixed_precision_enabled_for_reduce()
-        ):
-            low_prec_grad_data = grad.data
-            grad.data = grad.data.to(dtype=param.dtype)
-            # Do not let the low precision gradient memory get reused until
-            # the cast to full parameter precision completes
-            low_prec_grad_data.record_stream(torch.cuda.current_stream())
-
-    def _should_free_unsharded_flat_param(self, handle: FlatParamHandle):
-        return (
-            self._sync_gradients and handle.uses_sharded_strategy
-        ) or handle._config.sharding_strategy == HandleShardingStrategy.FULL_SHARD
-
-    def _queue_wait_for_post_backward(self) -> None:
-        """
-        Queues a post-backward callback from the root FSDP instance, which
-        should happen at the beginning of its pre-backward.
-        """
-        p_assert(
-            self._is_root,
-            "`_queue_wait_for_post_backward()` should be called on the root FSDP instance",
-        )
-        if self._post_backward_callback_queued:
-            return
-        self._assert_state([TrainingState.IDLE])
-        self._post_backward_callback_queued = True
-        Variable._execution_engine.queue_callback(self._wait_for_post_backward)
-
->>>>>>> fdc41978
     @torch.no_grad()
     def _wait_for_post_backward(self) -> None:
         """Wait for post-backward to finish. Only called on root instance."""
