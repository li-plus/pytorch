<<<<<<< HEAD
from torchgen.model import (
    FunctionSchema,
    BaseTy,
    BaseType,
    NativeFunctionsViewGroup,
    NativeFunction,
    Argument,
)
=======
from typing import List, Optional

from torchgen.api import dispatcher
>>>>>>> 0e20ea4a
from torchgen.api.types import (
    BaseCType,
    Binding,
    boolT,
    ConstRefCType,
    CType,
    longT,
    NamedCType,
    tensorT,
)
from torchgen.model import (
    Argument,
    BaseTy,
    BaseType,
    FunctionSchema,
    NativeFunctionsViewGroup,
)


# This file describes the translation of JIT schema to API's used
# when creating view lambdas that are used by the functionalization pass.
# There are two types of lambdas: forward lambdas and reverse lambdas.
# These API's mostly follow the dispatcher API, with a few quirks:
# - The lambda capture has to convert reference types to value types
# - While the forward lambda just directly calls into the at::_ops API
#   (following the dispatcher convention), the logic here for the reverse lambda
#   is responsible for generating both the call-site, and the declarations
#   (which are implemented manually in the at::functionalization::impl namespace).

# The lambdas generated for each view op in the functionalization pass are of the form
# [capture_arguments](outer_arguments) -> returns_type {
#     return name(inner_arguments);
# }

# Define some specific lambda input arguments.
base_binding = Binding(
    name="base",
    nctype=NamedCType(name="base", type=ConstRefCType(BaseCType(tensorT))),
    argument=Argument(
        name="base", type=BaseType(BaseTy.Tensor), default=None, annotation=None
    ),
    default=None,
)
mutated_view_binding = Binding(
    name="mutated_view",
    nctype=NamedCType(name="mutated_view", type=ConstRefCType(BaseCType(tensorT))),
    argument=Argument(
        name="base", type=BaseType(BaseTy.Tensor), default=None, annotation=None
    ),
    default=None,
)
mutated_view_idx_binding = Binding(
    name="mutated_view_idx",
    nctype=NamedCType(name="mutated_view_idx", type=BaseCType(longT)),
    argument=Argument(
        name="base", type=BaseType(BaseTy.Tensor), default=None, annotation=None
    ),
    default=None,
)
reapply_views_binding = Binding(
    name="reapply_views",
    nctype=NamedCType(name="reapply_views", type=BaseCType(boolT)),
    argument=Argument(
        name="reapply_views", type=BaseType(BaseTy.bool), default=None, annotation=None
    ),
    default=None,
)

# The lambda capture itself doesn't have a name.
# The name returned here corresponds to the name of the inner function called by the lambda.
def name(
    g: NativeFunctionsViewGroup,
    *,
    is_reverse: bool,
    include_namespace: bool,
    reapply_views: Optional[bool] = None,
) -> str:
    if reapply_views is None:
        # reapply_views is only important for the fwd lambda,
        # since we always plumb the runtime "reapply_views" argument into the reverse function.
        assert is_reverse
    if is_reverse:
        # for the reverse: the name of the inverse function always involves "view_copy",
        # and we plumb the "reapply_views" flag into that function.
        # (We could avoid doing that, but that would require writing out twice as many view inverse functions).
        assert g.view_copy is not None
        api_name = g.view_copy.func.name.unambiguous_name()
        # in the reverse case, we codegen both the call-sites (which need the full namespace) and the declarations (which don't)
        if include_namespace:
            return f"at::functionalization::FunctionalInverses::{api_name}_inverse"
        else:
            return f"{api_name}_inverse"
    # in the forward case, we just directly call into the at::_ops API (so we always need the namespace)
    assert include_namespace
    assert g.view_copy is not None
    api_name = (
        g.view.func.name.unambiguous_name()
        if reapply_views
        else g.view_copy.func.name.unambiguous_name()
    )
    return f"at::_ops::{api_name}::call"


def capture_arguments(f: NativeFunction, *, is_reverse: bool) -> List[Binding]:
    # capture arguments include all arguments except `self`.
    # Importantly, they don't include any C++ reference types (or else we'll get a dangling reference in the capture),
    # So any reference types (IntArrayRef) need to be converted to value types (vector<int64_t>)
    args = f.func.arguments.flat_all
    assert args[0].type == BaseType(BaseTy.Tensor)
    non_self_args = args[1:]
    non_self_value_bindings = [
        dispatcher.argument(
            a,
            remove_non_owning_ref_types=True,
            structured_type_override=f.part_of_structured_group,
        )
        for a in non_self_args
    ]
    all_bindings = [reapply_views_binding] + non_self_value_bindings
    return all_bindings


def returns_type(func: FunctionSchema) -> CType:
    # Assertion: all view ops return tensor-like outputs
    assert len(func.returns) >= 1
    for ret in func.returns:
        assert ret.type.is_tensor_like()
    # However, the return type of the lambda is always an individual tensor.
    # For multi-tensor outputs, each tensor needs to be tracked individually.
    return BaseCType(tensorT)


def outer_arguments(*, is_reverse: bool) -> List[Binding]:
    if is_reverse:
        return [base_binding, mutated_view_binding, mutated_view_idx_binding]
    else:
        return [base_binding, mutated_view_idx_binding]


def inner_call_index(func: FunctionSchema) -> Optional[Binding]:
    # For view ops that return multiple tensors (like `split`), we generate a separate lambda for each output.
    # When we replay a view op that returns multiple tensors, we need to index into the output appropriately
    if len(func.returns) > 1 or (
        len(func.returns) == 1 and func.returns[0].type.is_list_like()
    ):
        return mutated_view_idx_binding
    return None


def inner_arguments(f: NativeFunction, is_reverse: bool) -> List[Binding]:
    args = f.func.arguments.flat_all
    assert args[0].type == BaseType(BaseTy.Tensor)
    non_self_args = args[1:]
    # The forward lambda calls the at::_ops API, while the reverse lambda calls the view inverse API.
    # Both of these follow the dispatcher API.
    non_self_bindings = [
        dispatcher.argument(a, structured_type_override=f.part_of_structured_group)
        for a in non_self_args
    ]
    if not is_reverse:
        # the forward lambda swaps out the original tensor argument with the lambd arg "base"
        return [base_binding] + non_self_bindings
    else:
        # the reverse lambda does the same, but with an additional "mutated_view" arg
        # additionally, we have a calling convention: for view ops that return multiple tensor outputs
        # their corresponding view_inverse function takes in an additional index argument.
        index_binding = inner_call_index(f.func)
        if index_binding is not None:
            return [
                base_binding,
                mutated_view_binding,
                reapply_views_binding,
                index_binding,
            ] + non_self_bindings
        else:
            return [
                base_binding,
                mutated_view_binding,
                reapply_views_binding,
            ] + non_self_bindings<|MERGE_RESOLUTION|>--- conflicted
+++ resolved
@@ -1,17 +1,6 @@
-<<<<<<< HEAD
-from torchgen.model import (
-    FunctionSchema,
-    BaseTy,
-    BaseType,
-    NativeFunctionsViewGroup,
-    NativeFunction,
-    Argument,
-)
-=======
 from typing import List, Optional
 
 from torchgen.api import dispatcher
->>>>>>> 0e20ea4a
 from torchgen.api.types import (
     BaseCType,
     Binding,
@@ -27,6 +16,7 @@
     BaseTy,
     BaseType,
     FunctionSchema,
+    NativeFunction,
     NativeFunctionsViewGroup,
 )
 
